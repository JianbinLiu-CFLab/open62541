--- conflicted
+++ resolved
@@ -10,12 +10,6 @@
 #include <open62541/pubsub.h>
 
 #include <stdio.h>
-<<<<<<< HEAD
-=======
-
-/* Internal headers */
-#include "ua_pubsub_networkmessage.h"
->>>>>>> 403f4628
 
 static UA_StatusCode
 encode(const UA_ByteString *buf, UA_ByteString *out, const UA_DataType *type) {
@@ -243,10 +237,7 @@
             fprintf(stderr, "Reading from input failed\n");
             goto cleanup;
         }
-<<<<<<< HEAD
-=======
-
->>>>>>> 403f4628
+
         pos += c;
     } while (!feof(in));
 
