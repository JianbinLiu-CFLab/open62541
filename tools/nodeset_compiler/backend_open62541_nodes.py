--- conflicted
+++ resolved
@@ -299,24 +299,13 @@
             code.append("UA_STACKARRAY(" + encTypeString + ", " + instanceNameSafe + "_" + memberName+", {0});".format(len(subv)))
             encTypeArr = nodeset.getDataTypeNode(subv[0].__class__.__name__).typesArray
             encTypeArrayString = encTypeArr + "[" + encTypeArr + "_" + subv[0].__class__.__name__.upper() + "]"
-<<<<<<< HEAD
             code.append("UA_init({instanceName}, &{typeArrayString});".format(instanceName=instanceNameSafe + "_" + memberName,
                                                                               typeArrayString=encTypeArrayString))
 
             for subArrayIdx,val in enumerate(subv):
                 code.append(generateNodeValueCode(instanceNameSafe + "_" + memberName + "[" + str(subArrayIdx) + "]" +" = ",
                                                   val, instanceName,instanceName + "_gehtNed_member", global_var_code, asIndirect=False))
-=======
-            code.append("UA_init({instanceName}, &{typeArrayString});".format(
-                                                                                instanceName=instanceNameSafe + "_" + memberName,
-                                                                                typeArrayString=encTypeArrayString))
-
-            subArrayIdx = 0
-            for val in subv:
-                code.append(generateNodeValueCode(instanceNameSafe + "_" + memberName + "[" + str(subArrayIdx) + "]" +" = ", val, instanceName,instanceName + "_gehtNed_member", global_var_code, asIndirect=False))
-                subArrayIdx = subArrayIdx + 1
             code.append(instanceName + accessor + memberName + "Size = {0};".format(len(subv)))
->>>>>>> cc7d2558
             code.append(instanceName + accessor + memberName + " = " + instanceNameSafe+"_"+ memberName+";")
             continue
 
