--- conflicted
+++ resolved
@@ -196,13 +196,8 @@
 
         for x in xmlelement.childNodes:
             if x.nodeType == x.ELEMENT_NODE:
-<<<<<<< HEAD
-                if x.localName == "InverseName" and x.firstChild:
-                    self.inverseName = str(x.firstChild.data)
-=======
                 if x.localName == "InverseName":
                     self.inverseName = LocalizedText(x)
->>>>>>> 484348f3
 
 class ObjectNode(Node):
     def __init__(self, xmlelement=None):
