--- conflicted
+++ resolved
@@ -141,11 +141,7 @@
     server = UA_Server_newForUnitTest();
     ck_assert_msg(server, "UA_Server_new");
     UA_ServerConfig *config = UA_Server_getConfig(server);
-<<<<<<< HEAD
-=======
-    UA_ServerConfig_setDefault(config);
     config->allowNonePolicyPassword = true;
->>>>>>> 16264590
     UA_String policy = UA_STRING_STATIC("http://opcfoundation.org/UA/SecurityPolicy#None");
     UA_UsernamePasswordLogin login[] = {
         { UA_STRING_STATIC("user"),
