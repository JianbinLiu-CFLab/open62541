--- conflicted
+++ resolved
@@ -56,19 +56,14 @@
 # This also requires to disable the phtread cache with no-nptl-pthread-stackcache
 set(VALGRIND_FLAGS --quiet --trace-children=yes --leak-check=full --run-libc-freeres=no --sim-hints=no-nptl-pthread-stackcache --track-fds=yes)
 macro(add_test_valgrind TEST_NAME)
-<<<<<<< HEAD
-    if(UA_ENABLE_VALGRIND_UNIT_TESTS)
-        set(VALGRIND_LOG ${TESTS_BINARY_DIR}/${TEST_NAME}.log)
-        set(VALGRIND_CMD valgrind --error-exitcode=1 --suppressions=${PROJECT_SOURCE_DIR}/tools/valgrind_suppressions.supp ${VALGRIND_FLAGS} --log-file=${VALGRIND_LOG} ${ARGN})
-        add_test(${TEST_NAME} ${PYTHON_EXECUTABLE} ${PROJECT_SOURCE_DIR}/tools/valgrind_check_error.py ${VALGRIND_LOG} ${VALGRIND_CMD})
-=======
     if(UA_ENABLE_UNIT_TESTS_MEMCHECK)
         if(MSVC)
             add_test(${TEST_NAME} drmemory -batch -exit_code_if_errors 1 -results_to_stderr -summary -- ${ARGN})
         else()
-            add_test(${TEST_NAME} valgrind --error-exitcode=1 --suppressions=${PROJECT_SOURCE_DIR}/tools/valgrind_suppressions.supp ${VALGRIND_FLAGS} ${ARGN})
+            set(VALGRIND_LOG ${TESTS_BINARY_DIR}/${TEST_NAME}.log)
+            set(VALGRIND_CMD valgrind --error-exitcode=1 --suppressions=${PROJECT_SOURCE_DIR}/tools/valgrind_suppressions.supp ${VALGRIND_FLAGS} --log-file=${VALGRIND_LOG} ${ARGN})
+            add_test(${TEST_NAME} ${PYTHON_EXECUTABLE} ${PROJECT_SOURCE_DIR}/tools/valgrind_check_error.py ${VALGRIND_LOG} ${VALGRIND_CMD})
         endif()
->>>>>>> 3c44fe8c
     else()
         add_test(${TEST_NAME} ${ARGN})
     endif()
