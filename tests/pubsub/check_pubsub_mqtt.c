--- conflicted
+++ resolved
@@ -16,12 +16,6 @@
 #include <check.h>
 #include <stdlib.h>
 
-<<<<<<< HEAD
-#define TEST_MQTT_SERVER "opc.mqtt://localhost:1883"
-//#define TEST_MQTT_SERVER "opc.mqtt://test.mosquitto.org:1883"
-
-=======
->>>>>>> 6fe3e5b8
 #define MQTT_CLIENT_ID               "TESTCLIENTPUBSUBMQTT"
 #define CONNECTIONOPTION_NAME        "mqttClientId"
 #define SUBSCRIBE_TOPIC              "customTopic"
