/* This Source Code Form is subject to the terms of the Mozilla Public
 * License, v. 2.0. If a copy of the MPL was not distributed with this
 * file, You can obtain one at http://mozilla.org/MPL/2.0/.
 *
 * Copyright (c) 2022 Linutronix GmbH (Author: Muddasir Shakil)
 */

#include <open62541/client.h>
#include <open62541/client_config_default.h>
#include <open62541/client_highlevel.h>
#include <open62541/plugin/securitypolicy_default.h>
#include <open62541/server_config_default.h>
#include <open62541/server_pubsub.h>

#include "test_helpers.h"
#include "ua_pubsub_keystorage.h"
#include "ua_pubsub_internal.h"
#include "ua_server_internal.h"

#include <check.h>
#include <stdlib.h>
#include <testing_clock.h>

#include "../encryption/certificates.h"
#include "thread_wrapper.h"

UA_Server *server = NULL;
UA_Boolean running;

static void
securityGroup_setup(void) {
    server = UA_Server_newForUnitTest();
    UA_ServerConfig *config = UA_Server_getConfig(server);
    /* Instantiate the PubSub SecurityPolicy */
    config->pubSubConfig.securityPolicies =
        (UA_PubSubSecurityPolicy *)UA_calloc(2, sizeof(UA_PubSubSecurityPolicy));
    config->pubSubConfig.securityPoliciesSize = 2;
    UA_PubSubSecurityPolicy_Aes128Ctr(&config->pubSubConfig.securityPolicies[0],
                                      config->logging);
    UA_PubSubSecurityPolicy_Aes256Ctr(&config->pubSubConfig.securityPolicies[1],
                                      config->logging);

    UA_Server_run_startup(server);
}

static void
securityGroup_teardown(void) {
    UA_Server_run_shutdown(server);
    UA_Server_delete(server);
}

START_TEST(AddSecurityGroupWithNullConfig) {
    UA_StatusCode retval = UA_STATUSCODE_BAD;
    UA_NodeId securityGroupNodeId;
    retval = UA_Server_addSecurityGroup(
        server, UA_NODEID_NUMERIC(0, UA_NS0ID_PUBLISHSUBSCRIBE_SECURITYGROUPS), NULL,
        &securityGroupNodeId);
    ck_assert_uint_eq(retval, UA_STATUSCODE_BADINVALIDARGUMENT);
}
END_TEST

START_TEST(AddSecurityGroupWithInvalidKeyLifeTime) {
    UA_StatusCode retval = UA_STATUSCODE_BAD;
    UA_NodeId securityGroupNodeId;
    UA_SecurityGroupConfig config;
    memset(&config, 0, sizeof(UA_SecurityGroupConfig));
    config.keyLifeTime = 0;
    config.securityPolicyUri =
        UA_STRING("http://opcfoundation.org/UA/SecurityPolicy#PubSub-Aes256-CTR");
    config.securityGroupName = UA_STRING("TestSecurityGroup");
    config.maxFutureKeyCount = 10;
    config.maxPastKeyCount = 5;
    retval = UA_Server_addSecurityGroup(
        server, UA_NODEID_NUMERIC(0, UA_NS0ID_PUBLISHSUBSCRIBE_SECURITYGROUPS), &config,
        &securityGroupNodeId);
    ck_assert_uint_eq(retval, UA_STATUSCODE_BADINVALIDARGUMENT);
}
END_TEST

START_TEST(AddSecurityGroupWithInvalidSecurityGroupName) {
    UA_StatusCode retval = UA_STATUSCODE_BAD;
    UA_NodeId securityGroupNodeId;
    UA_SecurityGroupConfig config;
    memset(&config, 0, sizeof(UA_SecurityGroupConfig));
    config.keyLifeTime = 2000;
    config.securityPolicyUri =
        UA_STRING("http://opcfoundation.org/UA/SecurityPolicy#PubSub-Aes256-CTR");
    config.securityGroupName = UA_STRING_NULL;
    config.maxFutureKeyCount = 10;
    config.maxPastKeyCount = 5;
    retval = UA_Server_addSecurityGroup(
        server, UA_NODEID_NUMERIC(0, UA_NS0ID_PUBLISHSUBSCRIBE_SECURITYGROUPS), &config,
        &securityGroupNodeId);
    ck_assert_uint_eq(retval, UA_STATUSCODE_BADINVALIDARGUMENT);
}
END_TEST

START_TEST(AddSecurityGroupWithInvalidPolicy) {
    UA_StatusCode retval = UA_STATUSCODE_BAD;
    UA_NodeId securityGroupNodeId;
    UA_SecurityGroupConfig config;
    memset(&config, 0, sizeof(UA_SecurityGroupConfig));
    config.keyLifeTime = 2000;
    config.securityPolicyUri = UA_STRING_NULL;
    config.securityGroupName = UA_STRING("TestSecurityGroup");
    config.maxFutureKeyCount = 10;
    config.maxPastKeyCount = 5;
    retval = UA_Server_addSecurityGroup(
        server, UA_NODEID_NUMERIC(0, UA_NS0ID_PUBLISHSUBSCRIBE_SECURITYGROUPS), &config,
        &securityGroupNodeId);
    ck_assert_uint_eq(retval, UA_STATUSCODE_BADINVALIDARGUMENT);

    config.securityPolicyUri =
        UA_STRING("http://opcfoundation.org/UA/SecurityPolicy#InvalidPolicy");
    retval = UA_Server_addSecurityGroup(
        server, UA_NODEID_NUMERIC(0, UA_NS0ID_PUBLISHSUBSCRIBE_SECURITYGROUPS), &config,
        &securityGroupNodeId);
    ck_assert_uint_eq(retval, UA_STATUSCODE_BADSECURITYPOLICYREJECTED);
}
END_TEST

START_TEST(AddSecurityGroupWithInvalidSecurityGroupFolderNodeId) {
    UA_StatusCode retval = UA_STATUSCODE_BAD;
    UA_NodeId securityGroupNodeId;
    UA_SecurityGroupConfig config;
    memset(&config, 0, sizeof(UA_SecurityGroupConfig));
    config.keyLifeTime = 2000;
    config.securityPolicyUri =
        UA_STRING("http://opcfoundation.org/UA/SecurityPolicy#PubSub-Aes256-CTR");
    config.securityGroupName = UA_STRING("TestSecurityGroup");
    config.maxFutureKeyCount = 10;
    config.maxPastKeyCount = 5;
    retval =
        UA_Server_addSecurityGroup(server, UA_NODEID_NUMERIC(0, UA_NS0ID_OBJECTSFOLDER),
                                   &config, &securityGroupNodeId);
    ck_assert_uint_eq(retval, UA_STATUSCODE_BADPARENTNODEIDINVALID);
}
END_TEST

START_TEST(AddSecurityGroupWithvalidConfig) {
    UA_StatusCode retval = UA_STATUSCODE_BAD;
    UA_NodeId securityGroupNodeId;
    UA_NodeId securityGroupParent =
        UA_NODEID_NUMERIC(0, UA_NS0ID_PUBLISHSUBSCRIBE_SECURITYGROUPS);
    UA_SecurityGroupConfig config;
    memset(&config, 0, sizeof(UA_SecurityGroupConfig));
    config.keyLifeTime = 2000;
    config.securityPolicyUri =
        UA_STRING("http://opcfoundation.org/UA/SecurityPolicy#PubSub-Aes256-CTR");
    config.securityGroupName = UA_STRING("TestSecurityGroup");
    config.maxFutureKeyCount = 10;
    config.maxPastKeyCount = 5;

    retval = UA_Server_addSecurityGroup(server, securityGroupParent, &config,
                                        &securityGroupNodeId);
    ck_assert_uint_eq(retval, UA_STATUSCODE_GOOD);

<<<<<<< HEAD
    UA_LOCK(&server->serviceMutex);
    UA_PubSubManager *psm = getPSM(server);
    UA_SecurityGroup *sg = UA_SecurityGroup_find(psm, securityGroupNodeId);
=======
    lockServer(server);
    UA_SecurityGroup *sg = UA_SecurityGroup_findSGbyId(server, securityGroupNodeId);
>>>>>>> 4f6d0c98
    ck_assert_ptr_ne(sg, NULL);
    ck_assert(UA_NodeId_equal(&sg->securityGroupNodeId, &securityGroupNodeId) == UA_TRUE);
#ifdef UA_ENABLE_PUBSUB_INFORMATIONMODEL
    ck_assert(UA_NodeId_equal(&sg->securityGroupFolderId, &securityGroupParent) ==
              UA_TRUE);
#endif
    ck_assert(UA_String_equal(&sg->securityGroupId, &config.securityGroupName) ==
              UA_TRUE);
    unlockServer(server);

#ifdef UA_ENABLE_PUBSUB_INFORMATIONMODEL
    /*check properties*/
    UA_Variant value;
    UA_Variant_init(&value);
    retval = UA_Server_readObjectProperty(server, securityGroupNodeId,
                                          UA_QUALIFIEDNAME(0, "SecurityGroupId"), &value);
    ck_assert_uint_eq(retval, UA_STATUSCODE_GOOD);
    ck_assert(value.type == &UA_TYPES[UA_TYPES_STRING]);
    ck_assert(UA_String_equal(&config.securityGroupName, (UA_String *)value.data) ==
              UA_TRUE);

    UA_Variant_clear(&value);
    retval = UA_Server_readObjectProperty(
        server, securityGroupNodeId, UA_QUALIFIEDNAME(0, "SecurityPolicyUri"), &value);
    ck_assert_uint_eq(retval, UA_STATUSCODE_GOOD);
    ck_assert(UA_String_equal(&config.securityPolicyUri, (UA_String *)value.data) ==
              UA_TRUE);

    UA_Variant_clear(&value);
    retval = UA_Server_readObjectProperty(server, securityGroupNodeId,
                                          UA_QUALIFIEDNAME(0, "KeyLifetime"), &value);
    ck_assert_uint_eq(retval, UA_STATUSCODE_GOOD);
    ck_assert(config.keyLifeTime == *(UA_Duration *)value.data);

    UA_Variant_clear(&value);
    retval = UA_Server_readObjectProperty(
        server, securityGroupNodeId, UA_QUALIFIEDNAME(0, "MaxFutureKeyCount"), &value);
    ck_assert_uint_eq(retval, UA_STATUSCODE_GOOD);
    ck_assert(config.maxFutureKeyCount == *(UA_UInt32 *)value.data);

    UA_Variant_clear(&value);
    retval = UA_Server_readObjectProperty(server, securityGroupNodeId,
                                          UA_QUALIFIEDNAME(0, "MaxPastKeyCount"), &value);
    ck_assert_uint_eq(retval, UA_STATUSCODE_GOOD);
    ck_assert(config.maxPastKeyCount == *(UA_UInt32 *)value.data);
    UA_Variant_clear(&value);
#endif /*UA_ENABLE_PUBSUB_INFORMATIONMODEL */
}
END_TEST

START_TEST(AddTwoSecurityGroupsWithSameSecurityGroupName) {
    UA_StatusCode retval = UA_STATUSCODE_BAD;
    UA_NodeId securityGroupNodeId;
    UA_SecurityGroupConfig config;
    memset(&config, 0, sizeof(UA_SecurityGroupConfig));
    config.keyLifeTime = 2000;
    config.securityPolicyUri =
        UA_STRING("http://opcfoundation.org/UA/SecurityPolicy#PubSub-Aes256-CTR");
    config.securityGroupName = UA_STRING("TestSecurityGroup");
    config.maxFutureKeyCount = 10;
    config.maxPastKeyCount = 5;
    retval = UA_Server_addSecurityGroup(
        server, UA_NODEID_NUMERIC(0, UA_NS0ID_PUBLISHSUBSCRIBE_SECURITYGROUPS), &config,
        &securityGroupNodeId);
    ck_assert_uint_eq(retval, UA_STATUSCODE_GOOD);
    retval = UA_Server_addSecurityGroup(
        server, UA_NODEID_NUMERIC(0, UA_NS0ID_PUBLISHSUBSCRIBE_SECURITYGROUPS), &config,
        &securityGroupNodeId);
    ck_assert_uint_eq(retval, UA_STATUSCODE_BADNODEIDEXISTS);
}
END_TEST

START_TEST(RemoveSecurityGroup) {
    UA_StatusCode retval = UA_STATUSCODE_BAD;
    UA_NodeId securityGroupNodeId;
    UA_NodeId securityGroupParent =
        UA_NODEID_NUMERIC(0, UA_NS0ID_PUBLISHSUBSCRIBE_SECURITYGROUPS);
    UA_SecurityGroupConfig config;
    memset(&config, 0, sizeof(UA_SecurityGroupConfig));
    config.keyLifeTime = 2000;
    config.securityPolicyUri =
        UA_STRING("http://opcfoundation.org/UA/SecurityPolicy#PubSub-Aes256-CTR");
    config.securityGroupName = UA_STRING("TestSecurityGroup");
    config.maxFutureKeyCount = 10;
    config.maxPastKeyCount = 5;

    retval = UA_Server_addSecurityGroup(server, securityGroupParent, &config,
                                        &securityGroupNodeId);
    ck_assert_uint_eq(retval, UA_STATUSCODE_GOOD);

<<<<<<< HEAD
    UA_LOCK(&server->serviceMutex);
    UA_PubSubManager *psm = getPSM(server);
    UA_SecurityGroup *sg = UA_SecurityGroup_find(psm, securityGroupNodeId);
=======
    lockServer(server);
    UA_SecurityGroup *sg = UA_SecurityGroup_findSGbyId(server, securityGroupNodeId);
>>>>>>> 4f6d0c98
    ck_assert_ptr_ne(sg, NULL);
    unlockServer(server);

    UA_Server_removeSecurityGroup(server, securityGroupNodeId);

<<<<<<< HEAD
    UA_LOCK(&server->serviceMutex);
    sg = UA_SecurityGroup_find(psm, securityGroupNodeId);
=======
    lockServer(server);
    sg = UA_SecurityGroup_findSGbyId(server, securityGroupNodeId);
>>>>>>> 4f6d0c98
    ck_assert_ptr_eq(sg, NULL);
    unlockServer(server);
} END_TEST

START_TEST(AddSecurityGroupWithKeyManagement){
    UA_StatusCode retval = UA_STATUSCODE_BAD;
    UA_NodeId securityGroupNodeId;
    UA_NodeId securityGroupParent =
        UA_NODEID_NUMERIC(0, UA_NS0ID_PUBLISHSUBSCRIBE_SECURITYGROUPS);
    UA_SecurityGroupConfig config;
    memset(&config, 0, sizeof(UA_SecurityGroupConfig));
    config.keyLifeTime = 2000;
    config.securityPolicyUri =
        UA_STRING("http://opcfoundation.org/UA/SecurityPolicy#PubSub-Aes256-CTR");
    config.securityGroupName = UA_STRING("TestSecurityGroup");
    config.maxFutureKeyCount = 1;
    config.maxPastKeyCount = 1;

    retval = UA_Server_addSecurityGroup(server, securityGroupParent, &config,
                                        &securityGroupNodeId);
    ck_assert_uint_eq(retval, UA_STATUSCODE_GOOD);

<<<<<<< HEAD
    UA_LOCK(&server->serviceMutex);
    UA_PubSubManager *psm = getPSM(server);
    UA_SecurityGroup *sg = UA_SecurityGroup_find(psm, securityGroupNodeId);
=======
    lockServer(server);
    UA_SecurityGroup *sg = UA_SecurityGroup_findSGbyId(server, securityGroupNodeId);
>>>>>>> 4f6d0c98
    ck_assert_ptr_ne(sg, NULL);
    UA_PubSubKeyStorage *ks = UA_PubSubKeyStorage_find(psm, sg->securityGroupId);
    ck_assert_ptr_ne(ks, NULL);
    ck_assert_uint_eq(ks->keyListSize, 1 + config.maxFutureKeyCount);
    UA_UNLOCK(&server->serviceMutex);

    retval = UA_Server_enableAllPubSubComponents(server);
    ck_assert_int_eq(retval, UA_STATUSCODE_GOOD);

    UA_LOCK(&server->serviceMutex);
    UA_UInt32 expectKeyId = 1;
    UA_PubSubKeyListItem *iterator = TAILQ_FIRST(&ks->keyList);
    for (size_t i = 0; i < ks->keyListSize; i++) {
        ck_assert_ptr_ne(iterator, NULL);
        ck_assert_uint_eq(iterator->keyID, expectKeyId);
        ck_assert(UA_ByteString_equal(&iterator->key, &UA_BYTESTRING_NULL) != UA_TRUE);
        iterator = TAILQ_NEXT(iterator, keyListEntry);
        expectKeyId++;
    }
    unlockServer(server);
} END_TEST

START_TEST(SecurityGroupPeriodicInsertNewKeys) {
    UA_StatusCode retval = UA_STATUSCODE_BAD;
    UA_NodeId securityGroupNodeId;
    UA_NodeId securityGroupParent =
        UA_NODEID_NUMERIC(0, UA_NS0ID_PUBLISHSUBSCRIBE_SECURITYGROUPS);
    UA_SecurityGroupConfig config;
    memset(&config, 0, sizeof(UA_SecurityGroupConfig));
    config.keyLifeTime = 500;
    config.securityPolicyUri =
        UA_STRING("http://opcfoundation.org/UA/SecurityPolicy#PubSub-Aes256-CTR");
    config.securityGroupName = UA_STRING("TestSecurityGroup");
    config.maxFutureKeyCount = 1;
    config.maxPastKeyCount = 1;

    retval = UA_Server_addSecurityGroup(server, securityGroupParent, &config,
                                        &securityGroupNodeId);
    ck_assert_uint_eq(retval, UA_STATUSCODE_GOOD);

<<<<<<< HEAD
    UA_LOCK(&server->serviceMutex);
    UA_PubSubManager *psm = getPSM(server);
    UA_SecurityGroup *sg = UA_SecurityGroup_find(psm, securityGroupNodeId);
=======
    lockServer(server);
    UA_SecurityGroup *sg = UA_SecurityGroup_findSGbyId(server, securityGroupNodeId);
>>>>>>> 4f6d0c98
    ck_assert_ptr_ne(sg, NULL);
    UA_PubSubKeyStorage *ks = UA_PubSubKeyStorage_find(psm, sg->securityGroupId);
    ck_assert_ptr_ne(ks, NULL);
    UA_UNLOCK(&server->serviceMutex);

    UA_UInt32 expectKeyId = 1;
    UA_PubSubKeyListItem *preLastItem = TAILQ_LAST(&ks->keyList, keyListItems);
<<<<<<< HEAD
=======
    unlockServer(server);
>>>>>>> 4f6d0c98
    for (size_t i = 0; i < ks->keyListSize; i++) {
        UA_fakeSleep(500);
        ck_assert_int_eq(retval, UA_STATUSCODE_GOOD);
        UA_Server_run_iterate(server, false);
        UA_PubSubKeyListItem *newlastItem = TAILQ_LAST(&ks->keyList, keyListItems);
        ck_assert_uint_eq(ks->keyListSize, config.maxPastKeyCount + 1 + config.maxFutureKeyCount);
        ck_assert_ptr_eq(preLastItem->keyListEntry.tqe_next, newlastItem);
        ck_assert_uint_eq(preLastItem->keyID + 1,  newlastItem->keyID);
        preLastItem = newlastItem;
        expectKeyId++;
    }
} END_TEST

int
main(void) {
    int number_failed = 0;
    TCase *tc_pubsub_sks_securityGroup = tcase_create("PubSub SKS SecurityGroup");
    tcase_add_checked_fixture(tc_pubsub_sks_securityGroup, securityGroup_setup,
                              securityGroup_teardown);
    tcase_add_test(tc_pubsub_sks_securityGroup, AddSecurityGroupWithvalidConfig);
    tcase_add_test(tc_pubsub_sks_securityGroup, AddSecurityGroupWithNullConfig);
    tcase_add_test(tc_pubsub_sks_securityGroup, AddSecurityGroupWithInvalidKeyLifeTime);
    tcase_add_test(tc_pubsub_sks_securityGroup,
                   AddSecurityGroupWithInvalidSecurityGroupName);
    tcase_add_test(tc_pubsub_sks_securityGroup, AddSecurityGroupWithInvalidPolicy);
    tcase_add_test(tc_pubsub_sks_securityGroup,
                   AddSecurityGroupWithInvalidSecurityGroupFolderNodeId);
    tcase_add_test(tc_pubsub_sks_securityGroup,
                   AddTwoSecurityGroupsWithSameSecurityGroupName);
    tcase_add_test(tc_pubsub_sks_securityGroup, RemoveSecurityGroup);
    tcase_add_test(tc_pubsub_sks_securityGroup, AddSecurityGroupWithKeyManagement);
    tcase_add_test(tc_pubsub_sks_securityGroup, SecurityGroupPeriodicInsertNewKeys);
    Suite *s = suite_create("PubSub SKS SecurityGroups");
    suite_add_tcase(s, tc_pubsub_sks_securityGroup);

    SRunner *sr = srunner_create(s);
    srunner_set_fork_status(sr, CK_NOFORK);
    srunner_run_all(sr, CK_NORMAL);
    number_failed = srunner_ntests_failed(sr);
    srunner_free(sr);
    return (number_failed == 0) ? EXIT_SUCCESS : EXIT_FAILURE;
}<|MERGE_RESOLUTION|>--- conflicted
+++ resolved
@@ -155,14 +155,9 @@
                                         &securityGroupNodeId);
     ck_assert_uint_eq(retval, UA_STATUSCODE_GOOD);
 
-<<<<<<< HEAD
-    UA_LOCK(&server->serviceMutex);
+    lockServer(server);
     UA_PubSubManager *psm = getPSM(server);
     UA_SecurityGroup *sg = UA_SecurityGroup_find(psm, securityGroupNodeId);
-=======
-    lockServer(server);
-    UA_SecurityGroup *sg = UA_SecurityGroup_findSGbyId(server, securityGroupNodeId);
->>>>>>> 4f6d0c98
     ck_assert_ptr_ne(sg, NULL);
     ck_assert(UA_NodeId_equal(&sg->securityGroupNodeId, &securityGroupNodeId) == UA_TRUE);
 #ifdef UA_ENABLE_PUBSUB_INFORMATIONMODEL
@@ -253,26 +248,16 @@
                                         &securityGroupNodeId);
     ck_assert_uint_eq(retval, UA_STATUSCODE_GOOD);
 
-<<<<<<< HEAD
-    UA_LOCK(&server->serviceMutex);
+    lockServer(server);
     UA_PubSubManager *psm = getPSM(server);
     UA_SecurityGroup *sg = UA_SecurityGroup_find(psm, securityGroupNodeId);
-=======
-    lockServer(server);
-    UA_SecurityGroup *sg = UA_SecurityGroup_findSGbyId(server, securityGroupNodeId);
->>>>>>> 4f6d0c98
     ck_assert_ptr_ne(sg, NULL);
     unlockServer(server);
 
     UA_Server_removeSecurityGroup(server, securityGroupNodeId);
 
-<<<<<<< HEAD
-    UA_LOCK(&server->serviceMutex);
+    lockServer(server);
     sg = UA_SecurityGroup_find(psm, securityGroupNodeId);
-=======
-    lockServer(server);
-    sg = UA_SecurityGroup_findSGbyId(server, securityGroupNodeId);
->>>>>>> 4f6d0c98
     ck_assert_ptr_eq(sg, NULL);
     unlockServer(server);
 } END_TEST
@@ -295,14 +280,9 @@
                                         &securityGroupNodeId);
     ck_assert_uint_eq(retval, UA_STATUSCODE_GOOD);
 
-<<<<<<< HEAD
-    UA_LOCK(&server->serviceMutex);
+    lockServer(server);
     UA_PubSubManager *psm = getPSM(server);
     UA_SecurityGroup *sg = UA_SecurityGroup_find(psm, securityGroupNodeId);
-=======
-    lockServer(server);
-    UA_SecurityGroup *sg = UA_SecurityGroup_findSGbyId(server, securityGroupNodeId);
->>>>>>> 4f6d0c98
     ck_assert_ptr_ne(sg, NULL);
     UA_PubSubKeyStorage *ks = UA_PubSubKeyStorage_find(psm, sg->securityGroupId);
     ck_assert_ptr_ne(ks, NULL);
@@ -343,25 +323,16 @@
                                         &securityGroupNodeId);
     ck_assert_uint_eq(retval, UA_STATUSCODE_GOOD);
 
-<<<<<<< HEAD
-    UA_LOCK(&server->serviceMutex);
+    lockServer(server);
     UA_PubSubManager *psm = getPSM(server);
     UA_SecurityGroup *sg = UA_SecurityGroup_find(psm, securityGroupNodeId);
-=======
-    lockServer(server);
-    UA_SecurityGroup *sg = UA_SecurityGroup_findSGbyId(server, securityGroupNodeId);
->>>>>>> 4f6d0c98
     ck_assert_ptr_ne(sg, NULL);
     UA_PubSubKeyStorage *ks = UA_PubSubKeyStorage_find(psm, sg->securityGroupId);
     ck_assert_ptr_ne(ks, NULL);
-    UA_UNLOCK(&server->serviceMutex);
 
     UA_UInt32 expectKeyId = 1;
     UA_PubSubKeyListItem *preLastItem = TAILQ_LAST(&ks->keyList, keyListItems);
-<<<<<<< HEAD
-=======
-    unlockServer(server);
->>>>>>> 4f6d0c98
+    unlockServer(server);
     for (size_t i = 0; i < ks->keyListSize; i++) {
         UA_fakeSleep(500);
         ck_assert_int_eq(retval, UA_STATUSCODE_GOOD);
