/*
 * opcua_binaryEncDec.c
 *
 *  Created on: Dec 18, 2013
 *      Author: opcua
 */

#include "opcua_binaryEncDec.h"
#include "opcua_types.h"

const char *TEST_PASSED = "PASSED";

/*
 * convert byte array to Byte
 */
Byte convertToByte(char* buf, int pos)
{
	return (Byte)buf[pos];
}
/*
 * convert byte array to UInt16
 */
UInt16 convertToUInt16(char* buf, int pos)
{

	Byte t1 = buf[pos];
	Int32 t2 = (UInt16)(buf[pos+1] << 8);

	return t1 + t2;
}
/*
 * convert byte array to Int32
 */
Int32 convertToInt32(char* buf, int pos)
{

	SByte t1 = buf[pos];
	Int32 t2 = (UInt32)(buf[pos+1] << 8);
	Int32 t3 = (UInt32)(buf[pos+2] << 16);
	Int32 t4 = (UInt32)(buf[pos+3] << 24);

	return t1 + t2 + t3 + t4;
}
/*
 * convert byte array to UInt32
 */
UInt32 convertToUInt32(char* buf, int pos)
{
	Byte t1 = buf[pos];
	UInt32 t2 = (UInt32)(buf[pos+1] << 8);
	UInt32 t3 = (UInt32)(buf[pos+2] << 16);
	UInt32 t4 = (UInt32)(buf[pos+3] << 24);

	return t1 + t2 + t3 + t4;
}

void convertUInt32ToByteArray(UInt32 value,char *buf,int pos)
{
	buf[pos] = (char)(value && 0xFF);
	buf[pos + 1] = (char)((value >> 8) && 0xFF);
	buf[pos + 2] = (char)((value >> 16) && 0xFF);
	buf[pos + 3] = (char)((value >> 24) && 0xFF);
}
/*
 * convert byte array to Int64
 */
Int64 convertToInt64(char* buf, int pos)
{

	SByte t1 = buf[pos];
	UInt64 t2 = (UInt64)(buf[pos+1] << 8);
	UInt64 t3 = (UInt64)(buf[pos+2] << 16);
	UInt64 t4 = (UInt64)(buf[pos+3] << 24);
	UInt64 t5 = (UInt64)(buf[pos+4] << 32);
	UInt64 t6 = (UInt64)(buf[pos+5] << 40);
	UInt64 t7 = (UInt64)(buf[pos+6] << 48);
	UInt64 t8 = (UInt64)(buf[pos+7] << 56);

	return t1 + t2 + t3 + t4 + t5 + t6 + t7 + t8;
}

<<<<<<< HEAD
=======

>>>>>>> 48f2b9bf
Int64 convertToInt64_test(char* buf, int pos)
{

	printf("");
}

<<<<<<< HEAD
void convertToUAString(char* buf, int pos, UA_String* dstUAString)
=======

convertToUAString(char* buf, int pos,UA_String *dstUAString)
>>>>>>> 48f2b9bf
{

	dstUAString->Length = convertToInt32(buf,pos);
	if(dstUAString->Length > 0)
	{
		dstUAString->Data = &(buf[sizeof(UInt32)]);
	}
	else
	{
		dstUAString->Length = 0;
		dstUAString->Data = NULL;
	}
}

convertToUAGuid(char* buf, int pos,UA_Guid* dstGUID)
{

	int counter = 0;
	UInt32 i = 0;
	for(i = 1; i <= 4; i++)
	{
<<<<<<< HEAD
		dstGUID->Data1[i] = convertToUInt32(*buf, pos+counter);
=======

		dstGUID->Data1[i] = convertToUInt32(*buf, pos+counter);

>>>>>>> 48f2b9bf
		counter += sizeof(UInt32);
	}
	for(i = 1; i <= 2; i++)
	{
<<<<<<< HEAD
		dstGUID->Data2[i] = convertToUInt16(*buf, pos+counter);
=======

		dstGUID->Data2[i] = convertToUInt16(*buf, pos+counter);

>>>>>>> 48f2b9bf
		counter += sizeof(UInt16);
	}
	for(i = 1; i <= 2; i++)
	{
<<<<<<< HEAD
		dstGUID->Data3[i] = convertToUInt16(*buf, pos+counter);
=======

		dstGUID->Data3[i] = convertToUInt16(*buf, pos+counter);

>>>>>>> 48f2b9bf
		counter += sizeof(UInt16);
	}
	for(i = 1; i <= 8; i++)
	{
<<<<<<< HEAD
		dstGUID->Data4[i] = convertToByte(*buf, pos+counter);
=======

		dstGUID->Data4[i] = convertToByte(*buf, pos+counter);

>>>>>>> 48f2b9bf
		counter += sizeof(Byte);
	}
}


UA_ByteString convertToUAByteString(char* buf, int pos){
	UA_ByteString tmpUAByteString;
	int counter = sizeof(Int32);
	int i = 0;

	tmpUAByteString.Length = convertToInt32(buf, pos);
	Byte byteStringData[tmpUAByteString.Length];

	if(tmpUAByteString.Length == -1){
		return tmpUAByteString;
	}else{
		for(i = 0; i < tmpUAByteString.Length; i++)
		{
			byteStringData[i] = convertToByte(buf, pos+counter);
			counter += sizeof(Byte);
		}
	}

	tmpUAByteString.Data = byteStringData;

	return tmpUAByteString;
}

UA_DateTime convertToUADateTime(char* buf, int pos){
	UA_DateTime tmpUADateTime;
	tmpUADateTime = convertToInt64(buf, pos);
	return tmpUADateTime;
}

UA_StatusCode convertToUAStatusCode(char* buf, int pos){
	return convertToUInt32(buf, pos);
}


void convertToUANodeId(char* buf, int pos, UA_NodeId* dstNodeId){

	dstNodeId->EncodingByte = convertToInt32(buf, 0);
<<<<<<< HEAD
=======

>>>>>>> 48f2b9bf
	int counter = sizeof(UInt32);

	UA_NodeIdEncodingValuesType encodingType = dstNodeId->EncodingByte;

	switch(encodingType)
	{
		case NIEVT_TWO_BYTE:
		{
<<<<<<< HEAD
			dstNodeId->Identifier.Numeric = convertToInt32(buf, counter);
=======

			dstNodeId->Identifier.Numeric = convertToInt32(buf, counter);

>>>>>>> 48f2b9bf
			counter += sizeof(UInt16);
			break;
		}
		case NIEVT_FOUR_BYTE:
		{
<<<<<<< HEAD
			dstNodeId->Identifier.Numeric = convertToInt32(buf, counter);
=======

			dstNodeId->Identifier.Numeric = convertToInt32(buf, counter);

>>>>>>> 48f2b9bf
			counter += sizeof(Int64);
			break;
		}
		case NIEVT_NUMERIC:
		{
<<<<<<< HEAD
			dstNodeId->Identifier.Numeric = convertToInt32(buf, counter);
=======

			dstNodeId->Identifier.Numeric = convertToInt32(buf, counter);

>>>>>>> 48f2b9bf
			counter += sizeof(UInt32);
			break;
		}
		case NIEVT_STRING:
		{
<<<<<<< HEAD
			convertToUAString(buf, counter,&dstNodeId->Identifier.String);
			counter += sizeof(sizeof(UInt32) + dstNodeId->Identifier.String.Length);
=======


			convertToUAString(buf, counter,&dstNodeId->Identifier.String);
			counter += sizeof(sizeof(UInt32) + dstNodeId->Identifier.String.Length);

>>>>>>> 48f2b9bf
			break;
		}
		case NIEVT_GUID:
		{
<<<<<<< HEAD
			tmpUANodeId.Identifier.Guid = convertToUAGuid(buf, counter);
			convertToUAGuid(buf, counter,&dstNodeId->Identifier.Guid);
=======


			convertToUAGuid(buf, counter,&dstNodeId->Identifier.Guid);

>>>>>>> 48f2b9bf
			counter += sizeof(UA_Guid);
			break;
		}
		case NIEVT_BYTESTRING:
		{
			dstNodeId->Identifier.OPAQUE = convertToUAByteString(buf, counter);
			//If Length == -1 then the ByteString is null
			if(dstNodeId->Identifier.OPAQUE.Length == -1)
			{
				counter += sizeof(Int32);
			}else{
				counter += sizeof(Int32)+sizeof(Byte)*dstNodeId->Identifier.OPAQUE.Length;
			}
			break;
		}
		default:
			break;
	}
}


<|MERGE_RESOLUTION|>--- conflicted
+++ resolved
@@ -79,22 +79,15 @@
 	return t1 + t2 + t3 + t4 + t5 + t6 + t7 + t8;
 }
 
-<<<<<<< HEAD
-=======
-
->>>>>>> 48f2b9bf
+
 Int64 convertToInt64_test(char* buf, int pos)
 {
 
 	printf("");
 }
 
-<<<<<<< HEAD
-void convertToUAString(char* buf, int pos, UA_String* dstUAString)
-=======
 
 convertToUAString(char* buf, int pos,UA_String *dstUAString)
->>>>>>> 48f2b9bf
 {
 
 	dstUAString->Length = convertToInt32(buf,pos);
@@ -116,46 +109,30 @@
 	UInt32 i = 0;
 	for(i = 1; i <= 4; i++)
 	{
-<<<<<<< HEAD
+
 		dstGUID->Data1[i] = convertToUInt32(*buf, pos+counter);
-=======
-
-		dstGUID->Data1[i] = convertToUInt32(*buf, pos+counter);
-
->>>>>>> 48f2b9bf
+
 		counter += sizeof(UInt32);
 	}
 	for(i = 1; i <= 2; i++)
 	{
-<<<<<<< HEAD
+
 		dstGUID->Data2[i] = convertToUInt16(*buf, pos+counter);
-=======
-
-		dstGUID->Data2[i] = convertToUInt16(*buf, pos+counter);
-
->>>>>>> 48f2b9bf
+
 		counter += sizeof(UInt16);
 	}
 	for(i = 1; i <= 2; i++)
 	{
-<<<<<<< HEAD
+
 		dstGUID->Data3[i] = convertToUInt16(*buf, pos+counter);
-=======
-
-		dstGUID->Data3[i] = convertToUInt16(*buf, pos+counter);
-
->>>>>>> 48f2b9bf
+
 		counter += sizeof(UInt16);
 	}
 	for(i = 1; i <= 8; i++)
 	{
-<<<<<<< HEAD
+
 		dstGUID->Data4[i] = convertToByte(*buf, pos+counter);
-=======
-
-		dstGUID->Data4[i] = convertToByte(*buf, pos+counter);
-
->>>>>>> 48f2b9bf
+
 		counter += sizeof(Byte);
 	}
 }
@@ -198,10 +175,7 @@
 void convertToUANodeId(char* buf, int pos, UA_NodeId* dstNodeId){
 
 	dstNodeId->EncodingByte = convertToInt32(buf, 0);
-<<<<<<< HEAD
-=======
-
->>>>>>> 48f2b9bf
+
 	int counter = sizeof(UInt32);
 
 	UA_NodeIdEncodingValuesType encodingType = dstNodeId->EncodingByte;
@@ -210,65 +184,43 @@
 	{
 		case NIEVT_TWO_BYTE:
 		{
-<<<<<<< HEAD
+
 			dstNodeId->Identifier.Numeric = convertToInt32(buf, counter);
-=======
+
+			counter += sizeof(UInt16);
+			break;
+		}
+		case NIEVT_FOUR_BYTE:
+		{
 
 			dstNodeId->Identifier.Numeric = convertToInt32(buf, counter);
 
->>>>>>> 48f2b9bf
-			counter += sizeof(UInt16);
-			break;
-		}
-		case NIEVT_FOUR_BYTE:
-		{
-<<<<<<< HEAD
+			counter += sizeof(Int64);
+			break;
+		}
+		case NIEVT_NUMERIC:
+		{
+
 			dstNodeId->Identifier.Numeric = convertToInt32(buf, counter);
-=======
-
-			dstNodeId->Identifier.Numeric = convertToInt32(buf, counter);
-
->>>>>>> 48f2b9bf
-			counter += sizeof(Int64);
-			break;
-		}
-		case NIEVT_NUMERIC:
-		{
-<<<<<<< HEAD
-			dstNodeId->Identifier.Numeric = convertToInt32(buf, counter);
-=======
-
-			dstNodeId->Identifier.Numeric = convertToInt32(buf, counter);
-
->>>>>>> 48f2b9bf
+
 			counter += sizeof(UInt32);
 			break;
 		}
 		case NIEVT_STRING:
 		{
-<<<<<<< HEAD
+
+
 			convertToUAString(buf, counter,&dstNodeId->Identifier.String);
 			counter += sizeof(sizeof(UInt32) + dstNodeId->Identifier.String.Length);
-=======
-
-
-			convertToUAString(buf, counter,&dstNodeId->Identifier.String);
-			counter += sizeof(sizeof(UInt32) + dstNodeId->Identifier.String.Length);
-
->>>>>>> 48f2b9bf
+
 			break;
 		}
 		case NIEVT_GUID:
 		{
-<<<<<<< HEAD
-			tmpUANodeId.Identifier.Guid = convertToUAGuid(buf, counter);
+
+
 			convertToUAGuid(buf, counter,&dstNodeId->Identifier.Guid);
-=======
-
-
-			convertToUAGuid(buf, counter,&dstNodeId->Identifier.Guid);
-
->>>>>>> 48f2b9bf
+
 			counter += sizeof(UA_Guid);
 			break;
 		}
