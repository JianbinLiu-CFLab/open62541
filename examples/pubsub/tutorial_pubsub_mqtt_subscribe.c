--- conflicted
+++ resolved
@@ -78,10 +78,6 @@
     } else {
         connectionConfig.transportProfileUri = UA_STRING(TRANSPORT_PROFILE_URI_UADP);
     }
-<<<<<<< HEAD
-=======
-    connectionConfig.enabled = UA_TRUE;
->>>>>>> d4c5aaa2
 
     /* configure address of the mqtt broker (local on default port) */
     UA_NetworkAddressUrlDataType networkAddressUrl = {UA_STRING_NULL , UA_STRING(addressUrl)};
