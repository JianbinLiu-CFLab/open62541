--- conflicted
+++ resolved
@@ -1203,8 +1203,6 @@
         }
     }
 
-<<<<<<< HEAD
-=======
     /* Set the source timestamp if there is none */
     UA_DateTime now = UA_DateTime_now();
     if(!adjustedValue.hasSourceTimestamp) {
@@ -1216,21 +1214,8 @@
     adjustedValue.serverTimestamp = now;
     adjustedValue.hasServerTimestamp = true;
 
->>>>>>> e5ebb2a1
     /* Ok, do it */
     if(node->valueSource == UA_VALUESOURCE_DATA) {
-        /* Set the source timestamp if there is none */
-        UA_DateTime now = UA_DateTime_now();
-        if(!adjustedValue.hasSourceTimestamp) {
-            adjustedValue.sourceTimestamp = now;
-            adjustedValue.hasSourceTimestamp = true;
-        }
-
-        if(!adjustedValue.hasServerTimestamp) {
-            adjustedValue.serverTimestamp = now;
-            adjustedValue.hasServerTimestamp = true;
-        }
-
         if(!rangeptr)
             retval = writeValueAttributeWithoutRange(node, &adjustedValue);
         else
