/* This Source Code Form is subject to the terms of the Mozilla Public
 * License, v. 2.0. If a copy of the MPL was not distributed with this
 * file, You can obtain one at http://mozilla.org/MPL/2.0/.
 *
 *    Copyright 2018 (c) Hilscher Gesellschaft für Systemautomation mbH (Author: Sameer AL-Qadasi)
 *    Copyright 2020-2022 (c) Christian von Arnim, ISW University of Stuttgart (for VDW and umati)
 */

#include "ua_server_internal.h"

#ifdef UA_ENABLE_SUBSCRIPTIONS_ALARMS_CONDITIONS

typedef enum {
    UA_INACTIVE = 0,
    UA_ACTIVE,
    UA_ACTIVE_HIGHHIGH,
    UA_ACTIVE_HIGH,
    UA_ACTIVE_LOW,
    UA_ACTIVE_LOWLOW
} UA_ActiveState;

/* In Alarms and Conditions first implementation, conditionBranchId is always
 * equal to NULL NodeId (UA_NODEID_NULL). That ConditionBranch represents the
 * current state Condition. The current state is determined by the last Event
 * triggered (lastEventId). See Part 9, 5.5.2, BranchId. */
typedef struct UA_ConditionBranch {
    LIST_ENTRY(UA_ConditionBranch) listEntry;
    UA_NodeId conditionBranchId;
    UA_ByteString lastEventId;
    UA_Boolean isCallerAC;
} UA_ConditionBranch;

/* In Alarms and Conditions first implementation, A Condition
 * have only one ConditionBranch entry. */
typedef struct UA_Condition {
    LIST_ENTRY(UA_Condition) listEntry;
    LIST_HEAD(, UA_ConditionBranch) conditionBranches;
    UA_NodeId conditionId;
    UA_UInt16 lastSeverity;
    UA_DateTime lastSeveritySourceTimeStamp;

    /* These callbacks are defined by the user and must not be called with a
     * locked server mutex */
    struct {
        UA_TwoStateVariableChangeCallback enableStateCallback;
        UA_TwoStateVariableChangeCallback ackStateCallback;
        UA_Boolean ackedRemoveBranch;
        UA_TwoStateVariableChangeCallback confirmStateCallback;
        UA_Boolean confirmedRemoveBranch;
        UA_TwoStateVariableChangeCallback activeStateCallback;
    } callbacks;

    UA_ActiveState lastActiveState;
    UA_ActiveState currentActiveState;
    UA_Boolean isLimitAlarm;
} UA_Condition;

/* A ConditionSource can have multiple Conditions. */
struct UA_ConditionSource {
    LIST_ENTRY(UA_ConditionSource) listEntry;
    LIST_HEAD(, UA_Condition) conditions;
    UA_NodeId conditionSourceId;
};

#define CONDITIONOPTIONALFIELDS_SUPPORT // change array size!
#define CONDITION_SEVERITYCHANGECALLBACK_ENABLE

/* Condition Field Names */
#define CONDITION_FIELD_EVENTID                                "EventId"
#define CONDITION_FIELD_EVENTTYPE                              "EventType"
#define CONDITION_FIELD_SOURCENODE                             "SourceNode"
#define CONDITION_FIELD_SOURCENAME                             "SourceName"
#define CONDITION_FIELD_TIME                                   "Time"
#define CONDITION_FIELD_RECEIVETIME                            "ReceiveTime"
#define CONDITION_FIELD_MESSAGE                                "Message"
#define CONDITION_FIELD_SEVERITY                               "Severity"
#define CONDITION_FIELD_CONDITIONNAME                          "ConditionName"
#define CONDITION_FIELD_BRANCHID                               "BranchId"
#define CONDITION_FIELD_RETAIN                                 "Retain"
#define CONDITION_FIELD_ENABLEDSTATE                           "EnabledState"
#define CONDITION_FIELD_TWOSTATEVARIABLE_ID                    "Id"
#define CONDITION_FIELD_QUALITY                                "Quality"
#define CONDITION_FIELD_LASTSEVERITY                           "LastSeverity"
#define CONDITION_FIELD_COMMENT                                "Comment"
#define CONDITION_FIELD_CLIENTUSERID                           "ClientUserId"
#define CONDITION_FIELD_CONDITIONVARIABLE_SOURCETIMESTAMP      "SourceTimestamp"
#define CONDITION_FIELD_DISABLE                                "Disable"
#define CONDITION_FIELD_ENABLE                                 "Enable"
#define CONDITION_FIELD_ADDCOMMENT                             "AddComment"
#define CONDITION_FIELD_CONDITIONREFRESH                       "ConditionRefresh"
#define CONDITION_FIELD_ACKEDSTATE                             "AckedState"
#define CONDITION_FIELD_CONFIRMEDSTATE                         "ConfirmedState"
#define CONDITION_FIELD_ACKNOWLEDGE                            "Acknowledge"
#define CONDITION_FIELD_CONFIRM                                "Confirm"
#define CONDITION_FIELD_ACTIVESTATE                            "ActiveState"
#define CONDITION_FIELD_INPUTNODE                              "InputNode"
#define CONDITION_FIELD_SUPPRESSEDORSHELVED                    "SuppressedOrShelved"
#define CONDITION_FIELD_NORMALSTATE                            "NormalState"
#define CONDITION_FIELD_HIGHHIGHLIMIT                          "HighHighLimit"
#define CONDITION_FIELD_HIGHLIMIT                              "HighLimit"
#define CONDITION_FIELD_LOWLIMIT                               "LowLimit"
#define CONDITION_FIELD_LOWLOWLIMIT                            "LowLowLimit"
#define CONDITION_FIELD_PROPERTY_EFFECTIVEDISPLAYNAME          "EffectiveDisplayName"
#define CONDITION_FIELD_LIMITSTATE                             "LimitState"
#define CONDITION_FIELD_CURRENTSTATE                           "CurrentState"
#define CONDITION_FIELD_HIGHHIGHSTATE                          "HighHighState"
#define CONDITION_FIELD_HIGHSTATE                              "HighState"
#define CONDITION_FIELD_LOWSTATE                               "LowState"
#define CONDITION_FIELD_LOWLOWSTATE                            "LowLowState"
#define CONDITION_FIELD_DIALOGSTATE                            "DialogState"
#define CONDITION_FIELD_PROMPT                                 "Prompt"
#define CONDITION_FIELD_RESPONSEOPTIONSET                      "ResponseOptionSet"
#define CONDITION_FIELD_DEFAULTRESPONSE                        "DefaultResponse"
#define CONDITION_FIELD_LASTRESPONSE                           "LastResponse"
#define CONDITION_FIELD_OKRESPONSE                             "OkResponse"
#define CONDITION_FIELD_CANCELRESPONSE                         "CancelResponse"
#define CONDITION_FIELD_RESPOND                                "Respond"
#define CONDITION_FIELD_ENGINEERINGUNITS                       "EngineeringUnits"
#define CONDITION_FIELD_EXPIRATION_DATE                        "ExpirationDate"

#define REFRESHEVENT_START_IDX                                 0
#define REFRESHEVENT_END_IDX                                   1
#define REFRESHEVENT_SEVERITY_DEFAULT                          100
#define EXPIRATION_LIMIT_DEFAULT_VALUE                         15

#define CONDITION_FIELD_EXPIRATION_LIMIT                       "ExpirationLimit"

#define LOCALE                                                 "en"
#define LOCALE_NULL                                             ""
#define TEXT_NULL                                               ""
#define ENABLED_TEXT                                           "Enabled"
#define DISABLED_TEXT                                          "Disabled"
#define ENABLED_MESSAGE                                        "The alarm was enabled"
#define DISABLED_MESSAGE                                       "The alarm was disabled"
#define COMMENT_MESSAGE                                        "A comment was added"
#define SEVERITY_INCREASED_MESSAGE                             "The alarm severity has increased"
#define SEVERITY_DECREASED_MESSAGE                             "The alarm severity has decreased"
#define ACKED_TEXT                                             "Acknowledged"
#define UNACKED_TEXT                                           "Unacknowledged"
#define CONFIRMED_TEXT                                         "Confirmed"
#define UNCONFIRMED_TEXT                                       "Unconfirmed"
#define ACKED_MESSAGE                                          "The alarm was acknowledged"
#define CONFIRMED_MESSAGE                                      "The alarm was confirmed"
#define ACTIVE_TEXT                                            "Active"
#define ACTIVE_HIGHHIGH_TEXT                                   "HighHigh active"
#define ACTIVE_HIGH_TEXT                                       "High active"
#define ACTIVE_LOW_TEXT                                        "Low active"
#define ACTIVE_LOWLOW_TEXT                                     "LowLow active"
#define INACTIVE_TEXT                                          "Inactive"

#define STATIC_QN(name) {0, UA_STRING_STATIC(name)}
static const UA_QualifiedName fieldEnabledStateQN = STATIC_QN(CONDITION_FIELD_ENABLEDSTATE);
static const UA_QualifiedName fieldRetainQN = STATIC_QN(CONDITION_FIELD_RETAIN);
static const UA_QualifiedName twoStateVariableIdQN = STATIC_QN(CONDITION_FIELD_TWOSTATEVARIABLE_ID);
static const UA_QualifiedName fieldMessageQN = STATIC_QN(CONDITION_FIELD_MESSAGE);
static const UA_QualifiedName fieldAckedStateQN = STATIC_QN(CONDITION_FIELD_ACKEDSTATE);
static const UA_QualifiedName fieldConfirmedStateQN = STATIC_QN(CONDITION_FIELD_CONFIRMEDSTATE);
static const UA_QualifiedName fieldActiveStateQN = STATIC_QN(CONDITION_FIELD_ACTIVESTATE);
static const UA_QualifiedName fieldTimeQN = STATIC_QN(CONDITION_FIELD_TIME);
static const UA_QualifiedName fieldSourceQN = STATIC_QN(CONDITION_FIELD_SOURCENODE);
static const UA_QualifiedName fieldLimitStateQN = STATIC_QN(CONDITION_FIELD_LIMITSTATE);
static const UA_QualifiedName fieldLowLimitQN = STATIC_QN(CONDITION_FIELD_LOWLIMIT);
static const UA_QualifiedName fieldLowLowLimitQN = STATIC_QN(CONDITION_FIELD_LOWLOWLIMIT);
static const UA_QualifiedName fieldHighLimitQN = STATIC_QN(CONDITION_FIELD_HIGHLIMIT);
static const UA_QualifiedName fieldHighHighLimitQN = STATIC_QN(CONDITION_FIELD_HIGHHIGHLIMIT);
static const UA_QualifiedName fieldEngineeringUnitsQN = STATIC_QN(CONDITION_FIELD_ENGINEERINGUNITS);
static const UA_QualifiedName fieldExpirationDateQN = STATIC_QN(CONDITION_FIELD_EXPIRATION_DATE);

static const UA_QualifiedName fieldExpirationLimitQN = STATIC_QN(CONDITION_FIELD_EXPIRATION_LIMIT);

#define CONDITION_ASSERT_RETURN_RETVAL(retval, logMessage, deleteFunction)                \
    {                                                                                     \
        if(retval != UA_STATUSCODE_GOOD) {                                                \
            UA_LOG_ERROR(server->config.logging, UA_LOGCATEGORY_USERLAND,                  \
                         logMessage". StatusCode %s", UA_StatusCode_name(retval));        \
            deleteFunction                                                                \
            return retval;                                                                \
        }                                                                                 \
    }

#define CONDITION_ASSERT_RETURN_VOID(retval, logMessage, deleteFunction)                  \
    {                                                                                     \
        if(retval != UA_STATUSCODE_GOOD) {                                                \
            UA_LOG_ERROR(server->config.logging, UA_LOGCATEGORY_USERLAND,                  \
                         logMessage". StatusCode %s", UA_StatusCode_name(retval));        \
            deleteFunction                                                                \
            return;                                                                       \
        }                                                                                 \
    }

static UA_StatusCode
setConditionField(UA_Server *server, const UA_NodeId condition,
                  const UA_Variant* value, const UA_QualifiedName fieldName);

static UA_StatusCode
setConditionVariableFieldProperty(UA_Server *server, const UA_NodeId condition,
                                  const UA_Variant* value,
                                  const UA_QualifiedName variableFieldName,
                                  const UA_QualifiedName variablePropertyName);

static UA_StatusCode
triggerConditionEvent(UA_Server *server, const UA_NodeId condition,
                      const UA_NodeId conditionSource, UA_ByteString *outEventId);

static UA_StatusCode
addConditionOptionalField(UA_Server *server, const UA_NodeId condition,
                          const UA_NodeId conditionType, const UA_QualifiedName fieldName,
                          UA_NodeId *outOptionalNode);

static UA_ConditionSource *
getConditionSource(UA_Server *server, const UA_NodeId *sourceId) {
    UA_LOCK_ASSERT(&server->serviceMutex, 1);
    UA_ConditionSource *cs;
    LIST_FOREACH(cs, &server->conditionSources, listEntry) {
        if(UA_NodeId_equal(&cs->conditionSourceId, sourceId))
            return cs;
    }
    return NULL;
}

static UA_Condition *
getCondition(UA_Server *server, const UA_NodeId *sourceId,
             const UA_NodeId *conditionId) {
    UA_LOCK_ASSERT(&server->serviceMutex, 1);
    UA_ConditionSource *cs = getConditionSource(server, sourceId);
    if(!cs)
        return NULL;

    UA_Condition *c;
    LIST_FOREACH(c, &cs->conditions, listEntry) {
        if(UA_NodeId_equal(&c->conditionId, conditionId))
            return c;
    }
    return NULL;
}

/* Function used to set a user specific callback to TwoStateVariable Fields of a
 * condition. The callbacks will be called before triggering the events when
 * transition to true State of EnabledState/Id, AckedState/Id, ConfirmedState/Id
 * and ActiveState/Id occurs.
 * @param removeBranch is not used for the first implementation */
UA_StatusCode
UA_Server_setConditionTwoStateVariableCallback(UA_Server *server, const UA_NodeId condition,
                                               const UA_NodeId conditionSource, UA_Boolean removeBranch,
                                               UA_TwoStateVariableChangeCallback callback,
                                               UA_TwoStateVariableCallbackType callbackType) {
    UA_LOCK(&server->serviceMutex);

    /* Get Condition */
    UA_Condition *c = getCondition(server, &conditionSource, &condition);
    if(!c) {
        UA_UNLOCK(&server->serviceMutex);
        return UA_STATUSCODE_BADNOTFOUND;
    }

    /* Set the callback */
    switch(callbackType) {
    case UA_ENTERING_ENABLEDSTATE:
        c->callbacks.enableStateCallback = callback;
        break;
    case UA_ENTERING_ACKEDSTATE:
        c->callbacks.ackStateCallback = callback;
        c->callbacks.ackedRemoveBranch = removeBranch;
        break;
    case UA_ENTERING_CONFIRMEDSTATE:
        c->callbacks.confirmStateCallback = callback;
        c->callbacks.confirmedRemoveBranch = removeBranch;
        break;
    case UA_ENTERING_ACTIVESTATE:
        c->callbacks.activeStateCallback = callback;
        break;
    default:
        UA_UNLOCK(&server->serviceMutex);
        return UA_STATUSCODE_BADINTERNALERROR;
    }

    UA_UNLOCK(&server->serviceMutex);
    return UA_STATUSCODE_GOOD;
}

static UA_StatusCode
getConditionTwoStateVariableCallback(UA_Server *server, const UA_NodeId *branch,
                                     UA_Condition *condition, UA_Boolean *removeBranch,
                                     UA_TwoStateVariableCallbackType callbackType) {
    UA_LOCK_ASSERT(&server->serviceMutex, 1);
    UA_StatusCode res = UA_STATUSCODE_GOOD;

    /* That callbacks are defined in the userland. Release the server lock before. */
    UA_UNLOCK(&server->serviceMutex);

    /* TODO log warning when the callback wasn't set */
    switch(callbackType) {
    case UA_ENTERING_ENABLEDSTATE:
        if(condition->callbacks.enableStateCallback)
            res = condition->callbacks.enableStateCallback(server, branch);
        break;

    case UA_ENTERING_ACKEDSTATE:
        if(condition->callbacks.ackStateCallback) {
            *removeBranch = condition->callbacks.ackedRemoveBranch;
            res = condition->callbacks.ackStateCallback(server, branch);
        }
        break;

    case UA_ENTERING_CONFIRMEDSTATE:
        if(condition->callbacks.confirmStateCallback) {
            *removeBranch = condition->callbacks.confirmedRemoveBranch;
            res = condition->callbacks.confirmStateCallback(server, branch);
        }
        break;

    case UA_ENTERING_ACTIVESTATE:
        if(condition->callbacks.activeStateCallback)
            res = condition->callbacks.activeStateCallback(server, branch);
        break;

    default:
        res = UA_STATUSCODE_BADNOTFOUND;
        break;
    }
    UA_LOCK(&server->serviceMutex);

    return res;
}

static UA_StatusCode
callConditionTwoStateVariableCallback(UA_Server *server, const UA_NodeId *condition,
                                      const UA_NodeId *conditionSource, UA_Boolean *removeBranch,
                                      UA_TwoStateVariableCallbackType callbackType) {
    UA_LOCK_ASSERT(&server->serviceMutex, 1);

    UA_ConditionSource *source = getConditionSource(server, conditionSource);
    if(!source)
        return UA_STATUSCODE_BADNOTFOUND;

    UA_Condition *cond;
    LIST_FOREACH(cond, &source->conditions, listEntry) {
        if(UA_NodeId_equal(&cond->conditionId, condition)) {
            return getConditionTwoStateVariableCallback(server, condition, cond,
                                                        removeBranch, callbackType);
        }
        UA_ConditionBranch *branch;
        LIST_FOREACH(branch, &cond->conditionBranches, listEntry) {
            if(!UA_NodeId_equal(&branch->conditionBranchId, condition))
                continue;
            return getConditionTwoStateVariableCallback(server, &branch->conditionBranchId,
                                                        cond, removeBranch, callbackType);
        }
    }
    return UA_STATUSCODE_BADNOTFOUND;
}

static UA_StatusCode
UA_Server_callConditionTwoStateVariableCallback(UA_Server *server, const UA_NodeId *condition,
                                                const UA_NodeId *conditionSource,
                                                UA_Boolean *removeBranch,
                                                UA_TwoStateVariableCallbackType callbackType) {
    UA_LOCK(&server->serviceMutex);
    UA_StatusCode res = callConditionTwoStateVariableCallback(server, condition, conditionSource,
                                                              removeBranch, callbackType);
    UA_UNLOCK(&server->serviceMutex);
    return res;
}

static void *
copyFieldParent(void *context, UA_ReferenceTarget *t) {
    UA_NodeId *parent = (UA_NodeId*)context;
    if(!UA_NodePointer_isLocal(t->targetId))
        return NULL;
    UA_NodeId tmpNodeId = UA_NodePointer_toNodeId(t->targetId);
    UA_StatusCode res = UA_NodeId_copy(&tmpNodeId, parent);
    return (res == UA_STATUSCODE_GOOD) ? (void*)0x1 : NULL;
}

/* Gets the parent NodeId of a Field (e.g. Severity) or Field Property (e.g.
 * EnabledState/Id) */
static UA_StatusCode
getFieldParentNodeId(UA_Server *server, const UA_NodeId *field, UA_NodeId *parent) {
    UA_LOCK_ASSERT(&server->serviceMutex, 1);

    *parent = UA_NODEID_NULL;
    const UA_Node *fieldNode = UA_NODESTORE_GET(server, field);
    if(!fieldNode)
        return UA_STATUSCODE_BADNOTFOUND;
    for(size_t i = 0; i < fieldNode->head.referencesSize; i++) {
        UA_NodeReferenceKind *rk = &fieldNode->head.references[i];
        if(rk->referenceTypeIndex != UA_REFERENCETYPEINDEX_HASPROPERTY &&
           rk->referenceTypeIndex != UA_REFERENCETYPEINDEX_HASCOMPONENT)
            continue;
        if(!rk->isInverse)
            continue;
        /* Take the first hierarchical inverse reference */
        void *success = UA_NodeReferenceKind_iterate(rk, copyFieldParent, parent);
        if(success) {
            UA_NODESTORE_RELEASE(server, (const UA_Node *)fieldNode);
            return UA_STATUSCODE_GOOD;
        }
    }
    UA_NODESTORE_RELEASE(server, (const UA_Node *)fieldNode);
    return UA_STATUSCODE_BADNOTFOUND;
}

static UA_StatusCode
UA_Server_getFieldParentNodeId(UA_Server *server, const UA_NodeId *field, UA_NodeId *parent) {
    UA_LOCK(&server->serviceMutex);
    UA_StatusCode res = getFieldParentNodeId(server, field, parent);
    UA_UNLOCK(&server->serviceMutex);
    return res;
}

/* Gets the NodeId of a Field (e.g. Severity) */
static UA_StatusCode
getConditionFieldNodeId(UA_Server *server, const UA_NodeId *conditionNodeId,
                        const UA_QualifiedName* fieldName, UA_NodeId *outFieldNodeId) {
    UA_LOCK_ASSERT(&server->serviceMutex, 1);

    UA_BrowsePathResult bpr =
        browseSimplifiedBrowsePath(server, *conditionNodeId, 1, fieldName);
    if(bpr.statusCode != UA_STATUSCODE_GOOD)
        return bpr.statusCode;
    UA_StatusCode retval = UA_NodeId_copy(&bpr.targets[0].targetId.nodeId, outFieldNodeId);
    UA_BrowsePathResult_clear(&bpr);
    return retval;
}

/* Gets the NodeId of a Field Property (e.g. EnabledState/Id) */
static UA_StatusCode
getConditionFieldPropertyNodeId(UA_Server *server, const UA_NodeId *originCondition,
                                const UA_QualifiedName* variableFieldName,
                                const UA_QualifiedName* variablePropertyName,
                                UA_NodeId *outFieldPropertyNodeId) {
    UA_LOCK_ASSERT(&server->serviceMutex, 1);

    /* 1) Find Variable Field of the Condition */
    UA_BrowsePathResult bprConditionVariableField =
        browseSimplifiedBrowsePath(server, *originCondition, 1, variableFieldName);
    if(bprConditionVariableField.statusCode != UA_STATUSCODE_GOOD)
        return bprConditionVariableField.statusCode;

    /* 2) Find Property of the Variable Field of the Condition */
    UA_BrowsePathResult bprVariableFieldProperty =
        browseSimplifiedBrowsePath(server, bprConditionVariableField.targets->targetId.nodeId,
                                   1, variablePropertyName);
    if(bprVariableFieldProperty.statusCode != UA_STATUSCODE_GOOD) {
        UA_BrowsePathResult_clear(&bprConditionVariableField);
        return bprVariableFieldProperty.statusCode;
    }

    *outFieldPropertyNodeId = bprVariableFieldProperty.targets[0].targetId.nodeId;
    UA_NodeId_init(&bprVariableFieldProperty.targets[0].targetId.nodeId);
    UA_BrowsePathResult_clear(&bprConditionVariableField);
    UA_BrowsePathResult_clear(&bprVariableFieldProperty);
    return UA_STATUSCODE_GOOD;
}

/* Gets NodeId value of a Field which has NodeId as DataType (e.g. EventType) */
static UA_StatusCode
getNodeIdValueOfConditionField(UA_Server *server, const UA_NodeId *condition,
                               UA_QualifiedName fieldName, UA_NodeId *outNodeId) {
    UA_LOCK_ASSERT(&server->serviceMutex, 1);

    *outNodeId = UA_NODEID_NULL;
    UA_NodeId nodeIdValue;
    UA_StatusCode retval = getConditionFieldNodeId(server, condition, &fieldName, &nodeIdValue);
    CONDITION_ASSERT_RETURN_RETVAL(retval, "Field not found",);

    /* Read the Value of SourceNode Property Node (the Value is a NodeId) */
    UA_Variant tOutVariant;
    retval = readWithReadValue(server, &nodeIdValue, UA_ATTRIBUTEID_VALUE, &tOutVariant);
    if(retval != UA_STATUSCODE_GOOD ||
       !UA_Variant_hasScalarType(&tOutVariant, &UA_TYPES[UA_TYPES_NODEID])) {
        UA_NodeId_clear(&nodeIdValue);
        UA_Variant_clear(&tOutVariant);
        return retval;
    }

    *outNodeId = *(UA_NodeId*)tOutVariant.data;
    UA_NodeId_init((UA_NodeId*)tOutVariant.data);
    UA_NodeId_clear(&nodeIdValue);
    UA_Variant_clear(&tOutVariant);
    return UA_STATUSCODE_GOOD;
}

static UA_StatusCode
UA_Server_getNodeIdValueOfConditionField(UA_Server *server, const UA_NodeId *condition,
                                         UA_QualifiedName fieldName, UA_NodeId *outNodeId) {
    UA_LOCK(&server->serviceMutex);
    UA_StatusCode res = getNodeIdValueOfConditionField(server, condition, fieldName, outNodeId);
    UA_UNLOCK(&server->serviceMutex);
    return res;
}

/* Gets the NodeId of a condition branch. In case of main branch (BranchId ==
 * UA_NODEID_NULL), ConditionId will be returned. */
static UA_StatusCode
UA_Server_getConditionBranchNodeId(UA_Server *server, const UA_ByteString *eventId,
                         UA_NodeId *outConditionBranchNodeId) {
    UA_LOCK(&server->serviceMutex);

    *outConditionBranchNodeId = UA_NODEID_NULL;
    /* The function checks the BranchId based on the event Id, if BranchId ==
       NULL -> outConditionId = ConditionId */
    /* Get ConditionSource Entry */
    UA_StatusCode res = UA_STATUSCODE_BADEVENTIDUNKNOWN;
    UA_ConditionSource *source;
    LIST_FOREACH(source, &server->conditionSources, listEntry) {
        /* Get Condition Entry */
        UA_Condition *cond;
        LIST_FOREACH(cond, &source->conditions, listEntry) {
            /* Get Branch Entry*/
            UA_ConditionBranch *branch;
            LIST_FOREACH(branch, &cond->conditionBranches, listEntry) {
                if(!UA_ByteString_equal(&branch->lastEventId, eventId))
                    continue;
                if(UA_NodeId_isNull(&branch->conditionBranchId)) {
                    res = UA_NodeId_copy(&cond->conditionId, outConditionBranchNodeId);
                    UA_UNLOCK(&server->serviceMutex);
                    return res;
                } else {
                    res = UA_NodeId_copy(&branch->conditionBranchId, outConditionBranchNodeId);
                    UA_UNLOCK(&server->serviceMutex);
                    return res;
                }
                goto out;
            }
        }
    }

 out:
    UA_UNLOCK(&server->serviceMutex);
    return res;
}

static UA_StatusCode
UA_Server_getConditionLastSeverity(UA_Server *server, const UA_NodeId *conditionSource,
                         const UA_NodeId *conditionId, UA_UInt16 *outLastSeverity,
                         UA_DateTime *outLastSeveritySourceTimeStamp) {
    UA_LOCK(&server->serviceMutex);
    UA_Condition *cond = getCondition(server, conditionSource, conditionId);
    if(!cond) {
        UA_LOG_ERROR(server->config.logging, UA_LOGCATEGORY_USERLAND,
                     "Entry not found in list!");
        UA_UNLOCK(&server->serviceMutex);
        return UA_STATUSCODE_BADNOTFOUND;
    }
    *outLastSeverity = cond->lastSeverity;
    *outLastSeveritySourceTimeStamp = cond->lastSeveritySourceTimeStamp;
    UA_UNLOCK(&server->serviceMutex);
    return UA_STATUSCODE_GOOD;
}

static UA_StatusCode
UA_Server_updateConditionLastSeverity(UA_Server *server, const UA_NodeId *conditionSource,
                                      const UA_NodeId *conditionId, UA_UInt16 lastSeverity,
                                      UA_DateTime lastSeveritySourceTimeStamp) {
    UA_LOCK(&server->serviceMutex);
    UA_Condition *cond = getCondition(server, conditionSource, conditionId);
    if(!cond) {
        UA_LOG_ERROR(server->config.logging, UA_LOGCATEGORY_USERLAND,
                     "Entry not found in list!");
        UA_UNLOCK(&server->serviceMutex);
        return UA_STATUSCODE_BADNOTFOUND;
    }
    cond->lastSeverity = lastSeverity;
    cond->lastSeveritySourceTimeStamp =  lastSeveritySourceTimeStamp;
    UA_UNLOCK(&server->serviceMutex);
    return UA_STATUSCODE_GOOD;
}

static UA_StatusCode
UA_Server_getConditionActiveState(UA_Server *server, const UA_NodeId *conditionSource,
                                  const UA_NodeId *conditionId, UA_ActiveState *outLastActiveState,
                                  UA_ActiveState *outCurrentActiveState, UA_Boolean *outIsLimitAlarm) {
    UA_LOCK(&server->serviceMutex);
    UA_Condition *cond = getCondition(server, conditionSource, conditionId);
    if(!cond) {
        UA_LOG_ERROR(server->config.logging, UA_LOGCATEGORY_USERLAND,
                     "Entry not found in list!");
        UA_UNLOCK(&server->serviceMutex);
        return UA_STATUSCODE_BADNOTFOUND;
    }
    *outLastActiveState = cond->lastActiveState;
    *outCurrentActiveState = cond->currentActiveState;
    *outIsLimitAlarm = cond->isLimitAlarm;
    UA_UNLOCK(&server->serviceMutex);
    return UA_STATUSCODE_GOOD;
}

static UA_StatusCode
UA_Server_updateConditionActiveState(UA_Server *server, const UA_NodeId *conditionSource,
                                     const UA_NodeId *conditionId, const UA_ActiveState lastActiveState,
                                     const UA_ActiveState currentActiveState, UA_Boolean isLimitAlarm) {
    UA_LOCK(&server->serviceMutex);
    UA_Condition *cond = getCondition(server, conditionSource, conditionId);
    if(!cond) {
        UA_LOG_ERROR(server->config.logging, UA_LOGCATEGORY_USERLAND,
                     "Entry not found in list!");
        UA_UNLOCK(&server->serviceMutex);
        return UA_STATUSCODE_BADNOTFOUND;
    }
    cond->lastActiveState = lastActiveState;
    cond->currentActiveState = currentActiveState;
    cond->isLimitAlarm = isLimitAlarm;
    UA_UNLOCK(&server->serviceMutex);
    return UA_STATUSCODE_GOOD;
}

static UA_StatusCode
updateConditionLastEventId(UA_Server *server, const UA_NodeId *triggeredEvent,
                           const UA_NodeId *conditionSource,
                           const UA_ByteString *lastEventId) {
    UA_LOCK_ASSERT(&server->serviceMutex, 1);

    UA_Condition *cond = getCondition(server, conditionSource, triggeredEvent);
    if(!cond) {
        UA_LOG_ERROR(server->config.logging, UA_LOGCATEGORY_USERLAND,
                     "Entry not found in list!");
        return UA_STATUSCODE_BADNOTFOUND;
    }

    UA_ConditionBranch *branch;
    LIST_FOREACH(branch, &cond->conditionBranches, listEntry) {
        if(UA_NodeId_isNull(&branch->conditionBranchId)) {
            /* update main condition branch */
            UA_ByteString_clear(&branch->lastEventId);
            return UA_ByteString_copy(lastEventId, &branch->lastEventId);
        }
    }
    UA_LOG_ERROR(server->config.logging, UA_LOGCATEGORY_USERLAND,
                 "Condition Branch not implemented");
    return UA_STATUSCODE_BADNOTFOUND;
}

static void
setIsCallerAC(UA_Server *server, const UA_NodeId *condition,
              const UA_NodeId *conditionSource, UA_Boolean isCallerAC) {
    UA_LOCK_ASSERT(&server->serviceMutex, 1);

    UA_Condition *cond = getCondition(server, conditionSource, condition);
    if(!cond) {
        UA_LOG_ERROR(server->config.logging, UA_LOGCATEGORY_USERLAND,
                     "Entry not found in list!");
        return;
    }

    UA_ConditionBranch *branch;
    LIST_FOREACH(branch, &cond->conditionBranches, listEntry) {
        if(UA_NodeId_isNull(&branch->conditionBranchId)) {
            branch->isCallerAC = isCallerAC;
            return;
        }
    }
    UA_LOG_ERROR(server->config.logging, UA_LOGCATEGORY_USERLAND,
                 "Condition Branch not implemented");
}

UA_Boolean
isConditionOrBranch(UA_Server *server, const UA_NodeId *condition,
                    const UA_NodeId *conditionSource, UA_Boolean *isCallerAC) {
    UA_LOCK_ASSERT(&server->serviceMutex, 1);

    UA_Condition *cond = getCondition(server, conditionSource, condition);
    if(!cond) {
        UA_LOG_DEBUG(server->config.logging, UA_LOGCATEGORY_USERLAND,
                     "Entry not found in list!");
        return false;
    }

    UA_ConditionBranch *branch;
    LIST_FOREACH(branch, &cond->conditionBranches, listEntry) {
        if(UA_NodeId_isNull(&branch->conditionBranchId)) {
            *isCallerAC = branch->isCallerAC;
            return true;
        }
    }
    UA_LOG_ERROR(server->config.logging, UA_LOGCATEGORY_USERLAND,
                 "Condition Branch not implemented");
    return false;
}

static UA_Boolean
isRetained(UA_Server *server, const UA_NodeId *condition) {
    UA_LOCK_ASSERT(&server->serviceMutex, 1);

    /* Get EnabledStateId NodeId */
    UA_NodeId retainNodeId;
    UA_StatusCode retval = getConditionFieldNodeId(server, condition, &fieldRetainQN, &retainNodeId);
    if(retval != UA_STATUSCODE_GOOD) {
        UA_LOG_WARNING(server->config.logging, UA_LOGCATEGORY_USERLAND,
                       "Retain not found. StatusCode %s", UA_StatusCode_name(retval));
        return false; //TODO maybe a better error handling?
    }

    /* Read Retain value */
    UA_Variant tOutVariant;
    retval = readWithReadValue(server, &retainNodeId, UA_ATTRIBUTEID_VALUE, &tOutVariant);
    if(retval != UA_STATUSCODE_GOOD ||
       !UA_Variant_hasScalarType(&tOutVariant, &UA_TYPES[UA_TYPES_BOOLEAN])) {
          UA_NodeId_clear(&retainNodeId);
          return false;
    }

    if(*(UA_Boolean *)tOutVariant.data == true) {
        UA_NodeId_clear(&retainNodeId);
        UA_Variant_clear(&tOutVariant);
        return true;
    }

    UA_NodeId_clear(&retainNodeId);
    UA_Variant_clear(&tOutVariant);
    return false;
}

static UA_Boolean
UA_Server_isRetained(UA_Server *server, const UA_NodeId *condition) {
    UA_LOCK(&server->serviceMutex);
    UA_Boolean res = isRetained(server, condition);
    UA_UNLOCK(&server->serviceMutex);
    return res;
}

static UA_Boolean
isTwoStateVariableInTrueState(UA_Server *server, const UA_NodeId *condition,
                              const UA_QualifiedName *twoStateVariable) {
    UA_LOCK_ASSERT(&server->serviceMutex, 1);

    /* Get TwoStateVariableId NodeId */
    UA_NodeId twoStateVariableIdNodeId;
    UA_StatusCode retval = getConditionFieldPropertyNodeId(server, condition, twoStateVariable,
                                                           &twoStateVariableIdQN,
                                                           &twoStateVariableIdNodeId);
    if(retval != UA_STATUSCODE_GOOD) {
        UA_LOG_WARNING(server->config.logging, UA_LOGCATEGORY_USERLAND,
                       "TwoStateVariable/Id not found. StatusCode %s", UA_StatusCode_name(retval));
        return false; //TODO maybe a better error handling?
    }

    /* Read Id value */
    UA_Variant tOutVariant;
    retval = readWithReadValue(server, &twoStateVariableIdNodeId, UA_ATTRIBUTEID_VALUE, &tOutVariant);
    if(retval != UA_STATUSCODE_GOOD ||
       !UA_Variant_hasScalarType(&tOutVariant, &UA_TYPES[UA_TYPES_BOOLEAN])) {
        UA_NodeId_clear(&twoStateVariableIdNodeId);
        return false;
    }

    UA_NodeId_clear(&twoStateVariableIdNodeId);

    if(*(UA_Boolean *)tOutVariant.data == true) {
      UA_Variant_clear(&tOutVariant);
      return true;
    }

    UA_Variant_clear(&tOutVariant);
    return false;
}

static UA_Boolean
UA_Server_isTwoStateVariableInTrueState(UA_Server *server, const UA_NodeId *condition,
                                        const UA_QualifiedName *twoStateVariable) {
    UA_LOCK(&server->serviceMutex);
    UA_Boolean res = isTwoStateVariableInTrueState(server, condition, twoStateVariable);
    UA_UNLOCK(&server->serviceMutex);
    return res;
}

static UA_StatusCode
enteringDisabledState(UA_Server *server, const UA_NodeId *conditionId,
                      const UA_NodeId *conditionSource) {
    UA_LOCK_ASSERT(&server->serviceMutex, 1);

    UA_Condition *cond = getCondition(server, conditionSource, conditionId);
    if(!cond) {
        UA_LOG_ERROR(server->config.logging, UA_LOGCATEGORY_USERLAND,
                     "Entry not found in list!");
        return UA_STATUSCODE_BADNOTFOUND;
    }

    /* Get Branch Entry*/
    UA_ConditionBranch *branch;
    LIST_FOREACH(branch, &cond->conditionBranches, listEntry) {
        UA_NodeId triggeredNode;
        if(UA_NodeId_isNull(&branch->conditionBranchId))
            //disable main Condition Branch (BranchId == NULL)
            triggeredNode = cond->conditionId;
        else //disable all branches
            triggeredNode = branch->conditionBranchId;

        UA_LocalizedText message = UA_LOCALIZEDTEXT(LOCALE, DISABLED_MESSAGE);
        UA_LocalizedText enableText = UA_LOCALIZEDTEXT(LOCALE, DISABLED_TEXT);
        UA_Variant value;
        UA_Variant_setScalar(&value, &message, &UA_TYPES[UA_TYPES_LOCALIZEDTEXT]);
        UA_StatusCode retval = setConditionField(server, triggeredNode, &value, fieldMessageQN);
        CONDITION_ASSERT_RETURN_RETVAL(retval, "Set Condition Message failed",);

        UA_Variant_setScalar(&value, &enableText, &UA_TYPES[UA_TYPES_LOCALIZEDTEXT]);
        retval = setConditionField(server, triggeredNode, &value, fieldEnabledStateQN);
        CONDITION_ASSERT_RETURN_RETVAL(retval, "Set Condition EnabledState text failed",);

        UA_Boolean retain = false;
        UA_Variant_setScalar(&value, &retain, &UA_TYPES[UA_TYPES_BOOLEAN]);
        retval = setConditionField(server, triggeredNode, &value, fieldRetainQN);
        CONDITION_ASSERT_RETURN_RETVAL(retval, "Set Condition Retain failed",);

        /* Trigger event */
        UA_ByteString lastEventId = UA_BYTESTRING_NULL;
        /* Trigger the event for Condition or its Branch */
        setIsCallerAC(server, &triggeredNode, conditionSource, true);
        /* Condition Nodes should not be deleted after triggering the event */
        retval = triggerEvent(server, triggeredNode, *conditionSource, &lastEventId, false);
        CONDITION_ASSERT_RETURN_RETVAL(retval, "Triggering condition event failed",);
        setIsCallerAC(server, &triggeredNode, conditionSource, false);

        /* Update list */
        retval = updateConditionLastEventId(server, &triggeredNode, conditionSource, &lastEventId);
        UA_ByteString_clear(&lastEventId);
        CONDITION_ASSERT_RETURN_RETVAL(retval, "updating condition event failed",);
    }

    return UA_STATUSCODE_GOOD;
}

static UA_StatusCode
UA_Server_enteringDisabledState(UA_Server *server, const UA_NodeId *conditionId,
                                const UA_NodeId *conditionSource) {
    UA_LOCK(&server->serviceMutex);
    UA_StatusCode res = enteringDisabledState(server, conditionId, conditionSource);
    UA_UNLOCK(&server->serviceMutex);
    return res;
}

static UA_StatusCode
enteringEnabledState(UA_Server *server,
                     const UA_NodeId *conditionId,
                     const UA_NodeId *conditionSource) {
    UA_LOCK_ASSERT(&server->serviceMutex, 1);

    /* Get Condition */
    UA_Condition *cond = getCondition(server, conditionSource, conditionId);
    if(!cond) {
        UA_LOG_ERROR(server->config.logging, UA_LOGCATEGORY_USERLAND,
                     "Entry not found in list!");
        return UA_STATUSCODE_BADNOTFOUND;
    }

    /* Get Branch Entry*/
    UA_ConditionBranch *branch;
    LIST_FOREACH(branch, &cond->conditionBranches, listEntry) {
        UA_NodeId triggeredNode;
        UA_NodeId_init(&triggeredNode);
        if(UA_NodeId_isNull(&branch->conditionBranchId)) //enable main Condition
            triggeredNode = cond->conditionId;
        else //enable branches
            triggeredNode = branch->conditionBranchId;

        UA_LocalizedText message = UA_LOCALIZEDTEXT(LOCALE, ENABLED_MESSAGE);
        UA_LocalizedText enableText = UA_LOCALIZEDTEXT(LOCALE, ENABLED_TEXT);
        UA_Variant value;
        UA_Variant_setScalar(&value, &message, &UA_TYPES[UA_TYPES_LOCALIZEDTEXT]);
        UA_StatusCode retval = setConditionField(server, triggeredNode,
                                                           &value, fieldMessageQN);
        CONDITION_ASSERT_RETURN_RETVAL(retval, "set Condition Message failed",);

        UA_Variant_setScalar(&value, &enableText, &UA_TYPES[UA_TYPES_LOCALIZEDTEXT]);
        retval = setConditionField(server, triggeredNode, &value, fieldEnabledStateQN);
        CONDITION_ASSERT_RETURN_RETVAL(retval, "set Condition EnabledState text failed",);

        /* User callback TODO how should branches be evaluated? see p.19 (5.5.2) */
        UA_Boolean removeBranch = false;//not used
        retval = callConditionTwoStateVariableCallback(server, &triggeredNode,
                                                       conditionSource, &removeBranch,
                                                       UA_ENTERING_ENABLEDSTATE);
        CONDITION_ASSERT_RETURN_RETVAL(retval, "calling condition callback failed",);

        /* Trigger event */
        //Condition Nodes should not be deleted after triggering the event
        retval = triggerConditionEvent(server, triggeredNode, *conditionSource, NULL);
        CONDITION_ASSERT_RETURN_RETVAL(retval, "triggering condition event failed",);
    }

    return UA_STATUSCODE_GOOD;
}

static UA_StatusCode
UA_Server_enteringEnabledState(UA_Server *server, const UA_NodeId *conditionId,
                               const UA_NodeId *conditionSource) {
    UA_LOCK(&server->serviceMutex);
    UA_StatusCode res = enteringEnabledState(server, conditionId, conditionSource);
    UA_UNLOCK(&server->serviceMutex);
    return res;
}

static void
afterWriteCallbackEnabledStateChange(UA_Server *server,
                                     const UA_NodeId *sessionId, void *sessionContext,
                                     const UA_NodeId *nodeId, void *nodeContext,
                                     const UA_NumericRange *range, const UA_DataValue *data) {
    /* Callback for change in EnabledState/Id property.
     * First we get the EnabledState NodeId then The Condition NodeId */
    UA_NodeId twoStateVariableNode;
    UA_StatusCode retval = UA_Server_getFieldParentNodeId(server, nodeId, &twoStateVariableNode);
    CONDITION_ASSERT_RETURN_VOID(retval, "No Parent TwoStateVariable found for given EnabledState/Id",);

    UA_NodeId conditionNode;
    retval = UA_Server_getFieldParentNodeId(server, &twoStateVariableNode, &conditionNode);
    UA_NodeId_clear(&twoStateVariableNode);
    CONDITION_ASSERT_RETURN_VOID(retval, "No Parent Condition found for given EnabledState",);

    /* Get conditionSource */
    UA_NodeId conditionSource;
    retval = UA_Server_getNodeIdValueOfConditionField(server, &conditionNode, fieldSourceQN,
                                                      &conditionSource);
    CONDITION_ASSERT_RETURN_VOID(retval, "ConditionSource not found",
                                 UA_NodeId_clear(&conditionNode););

    /* Set disabling/enabling time */
    retval = UA_Server_writeObjectProperty_scalar(server, conditionNode, fieldTimeQN,
                                                  (const UA_DateTime*)&data->sourceTimestamp,
                                                  &UA_TYPES[UA_TYPES_DATETIME]);
    CONDITION_ASSERT_RETURN_VOID(retval, "Set enabling/disabling Time failed",
                                 UA_NodeId_clear(&conditionNode);
                                 UA_NodeId_clear(&conditionSource););

    if(false == (*((UA_Boolean *)data->value.data))) {
        /* Disable all branches and update list */
        retval = UA_Server_enteringDisabledState(server, &conditionNode, &conditionSource);
        UA_NodeId_clear(&conditionNode);
        CONDITION_ASSERT_RETURN_VOID(retval, "Entering disabled state failed",
                                     UA_NodeId_clear(&conditionSource););
    } else {
        /* Enable all branches and update list */
        retval = UA_Server_enteringEnabledState(server, &conditionNode, &conditionSource);
        UA_NodeId_clear(&conditionNode);
        CONDITION_ASSERT_RETURN_VOID(retval, "Entering enabled state failed",
                                     UA_NodeId_clear(&conditionSource););
    }

    UA_NodeId_clear(&conditionSource);
}

static void
afterWriteCallbackAckedStateChange(UA_Server *server,
                                   const UA_NodeId *sessionId, void *sessionContext,
                                   const UA_NodeId *nodeId, void *nodeContext,
                                   const UA_NumericRange *range, const UA_DataValue *data) {
    /* Get the AckedState NodeId then The Condition NodeId */
    UA_NodeId twoStateVariableNode;
    UA_StatusCode retval = UA_Server_getFieldParentNodeId(server, nodeId, &twoStateVariableNode);
    CONDITION_ASSERT_RETURN_VOID(retval, "No Parent TwoStateVariable found for given AckedState/Id",);

    UA_NodeId conditionNode;
    retval = UA_Server_getFieldParentNodeId(server, &twoStateVariableNode, &conditionNode);
    UA_NodeId_clear(&twoStateVariableNode);
    CONDITION_ASSERT_RETURN_VOID(retval, "No Parent Condition found for given AckedState",);

    /* Callback for change to true in AckedState/Id property.
     * First check whether the value is true (ackedState/Id == true).
     * That check makes it possible to set ackedState/Id to false, without triggering an event */
    if(*((UA_Boolean *)data->value.data) == false) {
        /* Set unacknowledging time */
        retval = UA_Server_writeObjectProperty_scalar(server, conditionNode, fieldTimeQN,
                                                      &data->sourceTimestamp,
                                                      &UA_TYPES[UA_TYPES_DATETIME]);
        CONDITION_ASSERT_RETURN_VOID(retval, "Set deactivating Time failed",
                                     UA_NodeId_clear(&conditionNode););

        /* Set AckedState text to Unacknowledged*/
        UA_LocalizedText text = UA_LOCALIZEDTEXT(LOCALE, UNACKED_TEXT);
        UA_Variant value;
        UA_Variant_setScalar(&value, &text, &UA_TYPES[UA_TYPES_LOCALIZEDTEXT]);
        retval = UA_Server_setConditionField(server, conditionNode, &value, fieldAckedStateQN);
        UA_NodeId_clear(&conditionNode);
        CONDITION_ASSERT_RETURN_VOID(retval, "Set Condition AckedState failed",);
        return;
    }

    /* Check if enabled and retained */
    if(!UA_Server_isTwoStateVariableInTrueState(server, &conditionNode, &fieldEnabledStateQN) ||
       !UA_Server_isRetained(server, &conditionNode)) {
        /* Set AckedState/Id to false*/
        UA_Boolean idValue = false;
        UA_Variant value;
        UA_Variant_setScalar(&value, &idValue, &UA_TYPES[UA_TYPES_BOOLEAN]);
        retval = UA_Server_setConditionVariableFieldProperty(server, conditionNode, &value,
                                                   fieldAckedStateQN, twoStateVariableIdQN);
        UA_NodeId_clear(&conditionNode);
        CONDITION_ASSERT_RETURN_VOID(retval, "Set AckedState/Id failed",);
        return;
    }

    /* Set Message */
    UA_LocalizedText message = UA_LOCALIZEDTEXT(LOCALE, ACKED_MESSAGE);
    UA_Variant value;
    UA_Variant_setScalar(&value, &message, &UA_TYPES[UA_TYPES_LOCALIZEDTEXT]);
    retval = UA_Server_setConditionField(server, conditionNode, &value, fieldMessageQN);
    CONDITION_ASSERT_RETURN_VOID(retval, "Set Condition Message failed",
                                 UA_NodeId_clear(&conditionNode););

    /* Set AckedState text */
    UA_LocalizedText text = UA_LOCALIZEDTEXT(LOCALE, ACKED_TEXT);
    UA_Variant_setScalar(&value, &text, &UA_TYPES[UA_TYPES_LOCALIZEDTEXT]);
    retval = UA_Server_setConditionField(server, conditionNode, &value, fieldAckedStateQN);
    CONDITION_ASSERT_RETURN_VOID(retval, "Set Condition AckedState failed",
                                 UA_NodeId_clear(&conditionNode););

    /* Get conditionSource */
    UA_NodeId conditionSource;
    retval = UA_Server_getNodeIdValueOfConditionField(server, &conditionNode, fieldSourceQN,
                                                      &conditionSource);
    CONDITION_ASSERT_RETURN_VOID(retval, "ConditionSource not found",
                                 UA_NodeId_clear(&conditionNode););

    /* User callback*/
    UA_Boolean removeBranch = false;
    retval = UA_Server_callConditionTwoStateVariableCallback(server, &conditionNode, &conditionSource,
                                                             &removeBranch, UA_ENTERING_ACKEDSTATE);
    CONDITION_ASSERT_RETURN_VOID(retval, "Calling condition callback failed",
                                 UA_NodeId_clear(&conditionNode);
                                 UA_NodeId_clear(&conditionSource););

    /* Trigger event */
    //Condition Nodes should not be deleted after triggering the event
    retval = UA_Server_triggerConditionEvent(server, conditionNode, conditionSource, NULL);
    CONDITION_ASSERT_RETURN_VOID(retval, "Triggering condition event failed",
                                 UA_NodeId_clear(&conditionNode);
                                 UA_NodeId_clear(&conditionSource););

    UA_NodeId_clear(&conditionNode);
    UA_NodeId_clear(&conditionSource);
}

#ifdef CONDITIONOPTIONALFIELDS_SUPPORT

static void
afterWriteCallbackConfirmedStateChange(UA_Server *server,
                                       const UA_NodeId *sessionId, void *sessionContext,
                                       const UA_NodeId *nodeId, void *nodeContext,
                                       const UA_NumericRange *range, const UA_DataValue *data) {
    UA_Variant value;
    UA_NodeId twoStateVariableNode;
    UA_StatusCode retval = UA_Server_getFieldParentNodeId(server, nodeId, &twoStateVariableNode);
    CONDITION_ASSERT_RETURN_VOID(retval, "No Parent TwoStateVariable found for given ConfirmedState/Id",);

    UA_NodeId conditionNode;
    retval = UA_Server_getFieldParentNodeId(server, &twoStateVariableNode, &conditionNode);
    UA_NodeId_clear(&twoStateVariableNode);
    CONDITION_ASSERT_RETURN_VOID(retval, "No Parent Condition found for given ConfirmedState",);

    /* Callback to change to true in ConfirmedState/Id property.
     * First check whether the value is true (ConfirmedState/Id == true).
     * That check makes it possible to set ConfirmedState/Id to false, without triggering an event */
    if(*((UA_Boolean *)data->value.data) == false) {
        /* Set unconfirming time */
        retval = UA_Server_writeObjectProperty_scalar(server, conditionNode, fieldTimeQN,
                                                      &data->sourceTimestamp,
                                                      &UA_TYPES[UA_TYPES_DATETIME]);
        CONDITION_ASSERT_RETURN_VOID(retval, "Set deactivating Time failed",
                                     UA_NodeId_clear(&conditionNode););

        /* Set ConfirmedState text to (Unconfirmed)*/
        UA_LocalizedText text = UA_LOCALIZEDTEXT(LOCALE, UNCONFIRMED_TEXT);
        UA_Variant_setScalar(&value, &text, &UA_TYPES[UA_TYPES_LOCALIZEDTEXT]);
        retval = UA_Server_setConditionField(server, conditionNode, &value, fieldConfirmedStateQN);
        UA_NodeId_clear(&conditionNode);
        CONDITION_ASSERT_RETURN_VOID(retval, "Set Condition ConfirmedState failed",);
        return;
    }

    /* Check if enabled and retained */
    if(!UA_Server_isTwoStateVariableInTrueState(server, &conditionNode, &fieldEnabledStateQN) ||
       !UA_Server_isRetained(server, &conditionNode)) {
        /* Set confirmedState/Id to false*/
        UA_Boolean idValue = false;
        UA_Variant_setScalar(&value, &idValue, &UA_TYPES[UA_TYPES_BOOLEAN]);
        retval = UA_Server_setConditionVariableFieldProperty(server, conditionNode, &value,
                                                   fieldConfirmedStateQN, twoStateVariableIdQN);
        UA_NodeId_clear(&conditionNode);
        CONDITION_ASSERT_RETURN_VOID(retval, "Set ConfirmedState/Id failed",);
        return;
    }

    /* Set confirming time */
    retval = UA_Server_writeObjectProperty_scalar(server, conditionNode, fieldTimeQN,
                                                  &data->sourceTimestamp, &UA_TYPES[UA_TYPES_DATETIME]);
    CONDITION_ASSERT_RETURN_VOID(retval, "Set Confirming Time failed",
                                 UA_NodeId_clear(&conditionNode););

    /* Set Message */
    UA_LocalizedText message = UA_LOCALIZEDTEXT(LOCALE, CONFIRMED_MESSAGE);
    UA_Variant_setScalar(&value, &message, &UA_TYPES[UA_TYPES_LOCALIZEDTEXT]);
    retval = UA_Server_setConditionField(server, conditionNode, &value, fieldMessageQN);
    CONDITION_ASSERT_RETURN_VOID(retval, "Set Condition Message failed",
                                 UA_NodeId_clear(&conditionNode););

    /* Set ConfirmedState text */
    UA_LocalizedText text = UA_LOCALIZEDTEXT(LOCALE, CONFIRMED_TEXT);
    UA_Variant_setScalar(&value, &text, &UA_TYPES[UA_TYPES_LOCALIZEDTEXT]);
    retval = UA_Server_setConditionField(server, conditionNode, &value, fieldConfirmedStateQN);
    CONDITION_ASSERT_RETURN_VOID(retval, "Set Condition ConfirmedState failed",
                                 UA_NodeId_clear(&conditionNode););

    /* Get conditionSource */
    UA_NodeId conditionSource;
    retval = UA_Server_getNodeIdValueOfConditionField(server, &conditionNode,
                                                      fieldSourceQN, &conditionSource);
    CONDITION_ASSERT_RETURN_VOID(retval, "ConditionSource not found",
                                 UA_NodeId_clear(&conditionNode););

    /* User callback*/
    UA_Boolean removeBranch = false;
    retval = UA_Server_callConditionTwoStateVariableCallback(server, &conditionNode,
                                                             &conditionSource, &removeBranch,
                                                             UA_ENTERING_CONFIRMEDSTATE);
    CONDITION_ASSERT_RETURN_VOID(retval, "Calling condition callback failed",
                                 UA_NodeId_clear(&conditionNode);
                                 UA_NodeId_clear(&conditionSource););

    /* Trigger event */
    //Condition Nodes should not be deleted after triggering the event
    retval = UA_Server_triggerConditionEvent(server, conditionNode, conditionSource, NULL);
    CONDITION_ASSERT_RETURN_VOID(retval, "Triggering condition event failed",
                                 UA_NodeId_clear(&conditionNode);
                                 UA_NodeId_clear(&conditionSource););
}
#endif /* CONDITIONOPTIONALFIELDS_SUPPORT */

static void
afterWriteCallbackActiveStateChange(UA_Server *server,
                                    const UA_NodeId *sessionId, void *sessionContext,
                                    const UA_NodeId *nodeId, void *nodeContext,
                                    const UA_NumericRange *range, const UA_DataValue *data) {
    UA_Variant value;
    UA_NodeId twoStateVariableNode;
    UA_StatusCode retval = UA_Server_getFieldParentNodeId(server, nodeId, &twoStateVariableNode);
    CONDITION_ASSERT_RETURN_VOID(retval, "No Parent TwoStateVariable found for given ActiveState/Id",);

    UA_NodeId conditionNode;
    retval = UA_Server_getFieldParentNodeId(server, &twoStateVariableNode, &conditionNode);
    UA_NodeId_clear(&twoStateVariableNode);
    CONDITION_ASSERT_RETURN_VOID(retval, "No Parent Condition found for given ActiveState",);

    /* Get conditionSource */
    UA_NodeId conditionSource;
    retval = UA_Server_getNodeIdValueOfConditionField(server, &conditionNode,
                                                      fieldSourceQN, &conditionSource);
    CONDITION_ASSERT_RETURN_VOID(retval, "ConditionSource not found",
                                 UA_NodeId_clear(&conditionNode););

    UA_ActiveState lastActiveState = UA_INACTIVE;
    UA_ActiveState currentActiveState = UA_INACTIVE;
    UA_Boolean isLimitalarm = false;

    retval = UA_Server_getConditionActiveState(server, &conditionSource, &conditionNode,
                                               &lastActiveState, &currentActiveState,
                                               &isLimitalarm);
    CONDITION_ASSERT_RETURN_VOID(retval, "ActiveState transition check failed",
                                 UA_NodeId_clear(&conditionNode);
                                 UA_NodeId_clear(&conditionSource););

    if(isLimitalarm == false) {
      if(*((UA_Boolean *)data->value.data) == true) {
        retval = UA_Server_updateConditionActiveState(server, &conditionSource, &conditionNode,
                                                      currentActiveState, UA_ACTIVE, false);
        CONDITION_ASSERT_RETURN_VOID(retval, "Updating ActiveState failed",
                                     UA_NodeId_clear(&conditionNode);
                                     UA_NodeId_clear(&conditionSource););
      } else {
        retval = UA_Server_updateConditionActiveState(server, &conditionSource, &conditionNode,
                                                      currentActiveState, UA_INACTIVE, false);
        CONDITION_ASSERT_RETURN_VOID(retval, "Updating ActiveState failed",
                                     UA_NodeId_clear(&conditionNode);
                                     UA_NodeId_clear(&conditionSource););
      }

      retval = UA_Server_getConditionActiveState(server, &conditionSource, &conditionNode,
                                                 &lastActiveState, &currentActiveState,
                                                 &isLimitalarm);
      CONDITION_ASSERT_RETURN_VOID(retval, "ActiveState transition check failed",
                                   UA_NodeId_clear(&conditionNode);
                                   UA_NodeId_clear(&conditionSource););
    }

    /* callback for change to true in ActiveState/Id property.
     * first check whether the value is true (ActiveState/Id == true).
     * That check makes it possible to set ActiveState/Id to false, without triggering an event */
    if(*((UA_Boolean *)data->value.data) == true &&
       (lastActiveState != currentActiveState)) {

        /* Check if enabled and retained */
        if(UA_Server_isTwoStateVariableInTrueState(server, &conditionNode, &fieldEnabledStateQN) &&
           UA_Server_isRetained(server, &conditionNode)) {
            /* Set activating time */
            retval = UA_Server_writeObjectProperty_scalar(server, conditionNode, fieldTimeQN,
                                                          &data->sourceTimestamp,
                                                          &UA_TYPES[UA_TYPES_DATETIME]);
            CONDITION_ASSERT_RETURN_VOID(retval, "Set activating Time failed",
                                         UA_NodeId_clear(&conditionNode);
                                         UA_NodeId_clear(&conditionSource););

            /* Set ActiveState text */
            UA_LocalizedText text = UA_LOCALIZEDTEXT(LOCALE, ACTIVE_TEXT);
            UA_Variant_setScalar(&value, &text, &UA_TYPES[UA_TYPES_LOCALIZEDTEXT]);
            retval = UA_Server_setConditionField(server, conditionNode, &value, fieldActiveStateQN);
            CONDITION_ASSERT_RETURN_VOID(retval, "Set Condition ActiveState failed",
                                         UA_NodeId_clear(&conditionNode);
                                         UA_NodeId_clear(&conditionSource););

            /* User callback*/
            UA_Boolean removeBranch = false;//not used
            retval = UA_Server_callConditionTwoStateVariableCallback(server, &conditionNode,
                                                                     &conditionSource, &removeBranch,
                                                                     UA_ENTERING_ACTIVESTATE);
            CONDITION_ASSERT_RETURN_VOID(retval, "Calling condition callback failed",
                                         UA_NodeId_clear(&conditionNode);
                                         UA_NodeId_clear(&conditionSource););

            /* Trigger event */
            //Condition Nodes should not be deleted after triggering the event
            retval = UA_Server_triggerConditionEvent(server, conditionNode, conditionSource, NULL);
            UA_NodeId_clear(&conditionNode);
            UA_NodeId_clear(&conditionSource);
            CONDITION_ASSERT_RETURN_VOID(retval, "Triggering condition event failed",);
        } else {
            /* Set ActiveState/Id to false -> don't apply changes in case of
             * disabled or not retained*/
            UA_Boolean idValue = false;
            UA_Variant_setScalar(&value, &idValue, &UA_TYPES[UA_TYPES_BOOLEAN]);
            retval = UA_Server_setConditionVariableFieldProperty(server, conditionNode, &value,
                                                                 fieldActiveStateQN,
                                                                 twoStateVariableIdQN);
            UA_NodeId_clear(&conditionSource);
            UA_NodeId_clear(&conditionNode);
            CONDITION_ASSERT_RETURN_VOID(retval, "Set ActiveState/Id failed",);
        }
        return;
    }

    if((*((UA_Boolean *)data->value.data) == false) &&
       (lastActiveState != currentActiveState)) {
        /* Set ActiveState text to (Inactive) */
        UA_LocalizedText text = UA_LOCALIZEDTEXT(LOCALE, INACTIVE_TEXT);
        UA_Variant_setScalar(&value, &text, &UA_TYPES[UA_TYPES_LOCALIZEDTEXT]);
        retval = UA_Server_setConditionField(server, conditionNode, &value, fieldActiveStateQN);
        CONDITION_ASSERT_RETURN_VOID(retval, "Set Condition ActiveState failed",
                                     UA_NodeId_clear(&conditionNode);
                                     UA_NodeId_clear(&conditionSource););

        /* Set deactivating time */
        retval = UA_Server_writeObjectProperty_scalar(server, conditionNode, fieldTimeQN,
                                                      &data->sourceTimestamp,
                                                      &UA_TYPES[UA_TYPES_DATETIME]);
        CONDITION_ASSERT_RETURN_VOID(retval, "Set deactivating Time failed",
                                     UA_NodeId_clear(&conditionNode);
                                     UA_NodeId_clear(&conditionSource););

        retval = UA_Server_updateConditionActiveState(server, &conditionSource, &conditionNode,
                                                      currentActiveState, UA_INACTIVE, isLimitalarm);
        UA_NodeId_clear(&conditionSource);
        UA_NodeId_clear(&conditionNode);
        CONDITION_ASSERT_RETURN_VOID(retval, "Set ActiveState failed",);
    }
}

static void
afterWriteCallbackQualityChange(UA_Server *server,
                                const UA_NodeId *sessionId, void *sessionContext,
                                const UA_NodeId *nodeId, void *nodeContext,
                                const UA_NumericRange *range, const UA_DataValue *data) {
    //TODO
}

static void
afterWriteCallbackSeverityChange(UA_Server *server,
                                 const UA_NodeId *sessionId, void *sessionContext,
                                 const UA_NodeId *nodeId, void *nodeContext,
                                 const UA_NumericRange *range, const UA_DataValue *data) {
    UA_QualifiedName fieldLastSeverity = UA_QUALIFIEDNAME(0, CONDITION_FIELD_LASTSEVERITY);
    UA_QualifiedName fieldSourceTimeStamp =
        UA_QUALIFIEDNAME(0, CONDITION_FIELD_CONDITIONVARIABLE_SOURCETIMESTAMP);
    UA_Variant value;

    UA_NodeId condition;
    UA_StatusCode retval = UA_Server_getFieldParentNodeId(server, nodeId, &condition);
    CONDITION_ASSERT_RETURN_VOID(retval, "No Parent Condition found for given Severity Field",);

    /* Get conditionSource */
    UA_NodeId conditionSource;
    retval = UA_Server_getNodeIdValueOfConditionField(server, &condition,
                                                      fieldSourceQN, &conditionSource);
    CONDITION_ASSERT_RETURN_VOID(retval, "ConditionSource not found",
                                 UA_NodeId_clear(&condition););

    UA_UInt16 lastSeverity;
    UA_DateTime lastSeveritySourceTimeStamp;
    retval = UA_Server_getConditionLastSeverity(server, &conditionSource, &condition,
                                                &lastSeverity, &lastSeveritySourceTimeStamp);
    CONDITION_ASSERT_RETURN_VOID(retval, "Get Condition LastSeverity failed",
                                 UA_NodeId_clear(&condition);
                                 UA_NodeId_clear(&conditionSource););

    /* Set message dependent on compare result*/
    UA_LocalizedText message;
    if(lastSeverity < (*(UA_UInt16 *)data->value.data))
        message = UA_LOCALIZEDTEXT(LOCALE, SEVERITY_INCREASED_MESSAGE);
    else
        message = UA_LOCALIZEDTEXT(LOCALE, SEVERITY_DECREASED_MESSAGE);

    /* Set LastSeverity */
    UA_Variant_setScalar(&value, &lastSeverity, &UA_TYPES[UA_TYPES_UINT16]);
    retval = UA_Server_setConditionField(server, condition, &value, fieldLastSeverity);
    CONDITION_ASSERT_RETURN_VOID(retval, "Set Condition LAstSeverity failed",
                                 UA_NodeId_clear(&condition);
                                 UA_NodeId_clear(&conditionSource););

    /* Set SourceTimestamp */
    UA_Variant_setScalar(&value, &lastSeveritySourceTimeStamp, &UA_TYPES[UA_TYPES_DATETIME]);
    retval = UA_Server_setConditionVariableFieldProperty(server, condition, &value,
                                               fieldLastSeverity, fieldSourceTimeStamp);
    CONDITION_ASSERT_RETURN_VOID(retval, "Set LastSeverity SourceTimestamp failed",
                                 UA_NodeId_clear(&condition);
                                 UA_NodeId_clear(&conditionSource););

    /* Update lastSeverity in list */
    lastSeverity = *(UA_UInt16 *)data->value.data;
    lastSeveritySourceTimeStamp = data->sourceTimestamp;
    retval = UA_Server_updateConditionLastSeverity(server, &conditionSource, &condition,
                                                   lastSeverity, lastSeveritySourceTimeStamp);
    CONDITION_ASSERT_RETURN_VOID(retval, "Update Condition LastSeverity failed",
                                 UA_NodeId_clear(&condition);
    UA_NodeId_clear(&conditionSource););

    /* Set Time (Time of Value Change) */
    UA_Variant_setScalar(&value, (void*)(uintptr_t)((const UA_DateTime*)&data->sourceTimestamp),
                         &UA_TYPES[UA_TYPES_DATETIME]);
    retval = UA_Server_setConditionField(server, condition, &value, fieldTimeQN);
    CONDITION_ASSERT_RETURN_VOID(retval, "Set Condition Time failed",
                                 UA_NodeId_clear(&condition););

    /* Set Message */
    UA_Variant_setScalar(&value, &message, &UA_TYPES[UA_TYPES_LOCALIZEDTEXT]);
    retval = UA_Server_setConditionField(server, condition, &value, fieldMessageQN);
    CONDITION_ASSERT_RETURN_VOID(retval, "Set Condition Message failed",
                                 UA_NodeId_clear(&condition););

#ifdef CONDITION_SEVERITYCHANGECALLBACK_ENABLE
    /* Check if retained */
    if(UA_Server_isRetained(server, &condition)) {
        /* Trigger event */
        //Condition Nodes should not be deleted after triggering the event
        retval = UA_Server_triggerConditionEvent(server, condition, conditionSource, NULL);
        CONDITION_ASSERT_RETURN_VOID(retval, "Triggering condition event failed",
                                     UA_NodeId_clear(&condition);
        UA_NodeId_clear(&conditionSource););
    }
#endif /* CONDITION_SEVERITYCHANGECALLBACK_ENABLE */
    UA_NodeId_clear(&conditionSource);
    UA_NodeId_clear(&condition);
}

static UA_StatusCode
disableMethodCallback(UA_Server *server, const UA_NodeId *sessionId,
                      void *sessionContext, const UA_NodeId *methodId,
                      void *methodContext, const UA_NodeId *objectId,
                      void *objectContext, size_t inputSize,
                      const UA_Variant *input, size_t outputSize, UA_Variant *output) {
    UA_NodeId conditionTypeNodeId = UA_NODEID_NUMERIC(0, UA_NS0ID_CONDITIONTYPE);
    if(UA_NodeId_equal(objectId, &conditionTypeNodeId)) {
        UA_LOG_WARNING(server->config.logging, UA_LOGCATEGORY_USERLAND,
                       "Cannot call method of ConditionType Node. StatusCode %s",
                       UA_StatusCode_name(UA_STATUSCODE_BADNODEIDINVALID));
        return UA_STATUSCODE_BADNODEIDINVALID;
    }

    /* Check if enabled */
    if(!UA_Server_isTwoStateVariableInTrueState(server, objectId, &fieldEnabledStateQN))
        return UA_STATUSCODE_BADCONDITIONALREADYDISABLED;

    /* Disable by writing false to EnabledState/Id--> will cause a callback to
     * trigger the new events */
    UA_Variant value;
    UA_Boolean idValue = false;
    UA_Variant_setScalar(&value, &idValue, &UA_TYPES[UA_TYPES_BOOLEAN]);
    UA_StatusCode retval =
        UA_Server_setConditionVariableFieldProperty(server, *objectId, &value,
                                                    fieldEnabledStateQN, twoStateVariableIdQN);
    CONDITION_ASSERT_RETURN_RETVAL(retval, "Disable Condition failed",);
    return UA_STATUSCODE_GOOD;
}

static UA_StatusCode
enableMethodCallback(UA_Server *server, const UA_NodeId *sessionId,
                     void *sessionContext, const UA_NodeId *methodId,
                     void *methodContext, const UA_NodeId *objectId,
                     void *objectContext, size_t inputSize,
                     const UA_Variant *input, size_t outputSize,
                     UA_Variant *output) {
    UA_NodeId conditionTypeNodeId = UA_NODEID_NUMERIC(0, UA_NS0ID_CONDITIONTYPE);
    if(UA_NodeId_equal(objectId, &conditionTypeNodeId)) {
        UA_LOG_WARNING(server->config.logging, UA_LOGCATEGORY_USERLAND,
                       "Cannot call method of ConditionType Node. StatusCode %s",
                       UA_StatusCode_name(UA_STATUSCODE_BADNODEIDINVALID));
        return UA_STATUSCODE_BADNODEIDINVALID;
    }

    /* Check if disabled */
    if(UA_Server_isTwoStateVariableInTrueState(server, objectId, &fieldEnabledStateQN))
        return UA_STATUSCODE_BADCONDITIONALREADYENABLED;

    /* Enable by writing true to EnabledStateId--> will cause a callback to
     * trigger the new events */
    UA_Variant value;
    UA_Boolean idValue = true;
    UA_Variant_setScalar(&value, &idValue, &UA_TYPES[UA_TYPES_BOOLEAN]);
    UA_StatusCode retval =
        UA_Server_setConditionVariableFieldProperty(server, *objectId, &value,
                                                    fieldEnabledStateQN, twoStateVariableIdQN);
    CONDITION_ASSERT_RETURN_RETVAL(retval, "Enable Condition failed",);
    return UA_STATUSCODE_GOOD;
}

static UA_StatusCode
addCommentMethodCallback(UA_Server *server, const UA_NodeId *sessionId,
                         void *sessionContext, const UA_NodeId *methodId,
                         void *methodContext, const UA_NodeId *objectId,
                         void *objectContext, size_t inputSize,
                         const UA_Variant *input, size_t outputSize,
                         UA_Variant *output) {
<<<<<<< HEAD
    UA_LOCK_ASSERT(&server->serviceMutex, 0);
    UA_EventLoop *el = server->config.eventLoop;

=======
>>>>>>> 14c1d6fb
    UA_QualifiedName fieldComment = UA_QUALIFIEDNAME(0, CONDITION_FIELD_COMMENT);
    UA_QualifiedName fieldSourceTimeStamp =
        UA_QUALIFIEDNAME(0, CONDITION_FIELD_CONDITIONVARIABLE_SOURCETIMESTAMP);
    UA_LocalizedText message;
    UA_NodeId triggerEvent;
    UA_Variant value;
    UA_DateTime fieldSourceTimeStampValue = el->dateTime_now(el);

    UA_NodeId conditionTypeNodeId = UA_NODEID_NUMERIC(0, UA_NS0ID_CONDITIONTYPE);
    if(UA_NodeId_equal(objectId, &conditionTypeNodeId)) {
        UA_LOG_WARNING(server->config.logging, UA_LOGCATEGORY_USERLAND,
                       "Cannot call method of ConditionType Node. StatusCode %s",
                       UA_StatusCode_name(UA_STATUSCODE_BADNODEIDINVALID));
        return UA_STATUSCODE_BADNODEIDINVALID;
    }

    /* Get condition branch to trigger the correct event.
     * see error code Bad_NodeIdInvalid Table 16 p.22. It should be returned when the
     * Method called is from the ConditionType and not its instance, however
     * in current implementation, methods are only being referenced from their ObjectType Node.
     * Because of that, the correct instance (Condition) will be found through
     * its last EventId */
    UA_StatusCode retval =
        UA_Server_getConditionBranchNodeId(server, (UA_ByteString *)input[0].data,
                                           &triggerEvent);
    CONDITION_ASSERT_RETURN_RETVAL(retval, "ConditionId based on EventId not found",);

    /* Check if enabled */
    if(!UA_Server_isRetained(server, &triggerEvent))
        return UA_STATUSCODE_BADCONDITIONDISABLED;

    /* Set SourceTimestamp */
    UA_Variant_setScalar(&value, &fieldSourceTimeStampValue, &UA_TYPES[UA_TYPES_DATETIME]);
    retval = UA_Server_setConditionVariableFieldProperty(server, triggerEvent, &value,
                                                         fieldComment, fieldSourceTimeStamp);
    CONDITION_ASSERT_RETURN_RETVAL(retval, "Set Condition EnabledState text failed",
                                   UA_NodeId_clear(&triggerEvent););

    /* Set adding comment time (the same value of SourceTimestamp) */
    retval = UA_Server_writeObjectProperty_scalar(server, triggerEvent, fieldTimeQN,
                                                  &fieldSourceTimeStampValue,
                                                  &UA_TYPES[UA_TYPES_DATETIME]);
    CONDITION_ASSERT_RETURN_RETVAL(retval, "Set enabling/disabling Time failed",
                                   UA_NodeId_clear(&triggerEvent););

    /* Set Message */
    message = UA_LOCALIZEDTEXT(LOCALE, COMMENT_MESSAGE);
    UA_Variant_setScalar(&value, &message, &UA_TYPES[UA_TYPES_LOCALIZEDTEXT]);
    retval = UA_Server_setConditionField(server, triggerEvent, &value, fieldMessageQN);
    CONDITION_ASSERT_RETURN_RETVAL(retval, "Set Condition Message failed",
                                   UA_NodeId_clear(&triggerEvent););

    /* Set Comment. Check whether comment is empty -> leave the last value as is*/
    UA_LocalizedText *inputComment = (UA_LocalizedText *)input[1].data;
    UA_String nullString = UA_STRING_NULL;
    if(!UA_ByteString_equal(&inputComment->locale, &nullString) &&
       !UA_ByteString_equal(&inputComment->text, &nullString)) {
        UA_Variant_setScalar(&value, inputComment, &UA_TYPES[UA_TYPES_LOCALIZEDTEXT]);
        retval = UA_Server_setConditionField(server, triggerEvent, &value, fieldComment);
        CONDITION_ASSERT_RETURN_RETVAL(retval, "Set Condition Comment failed",
                                       UA_NodeId_clear(&triggerEvent););
    }

    /* Get conditionSource */
    UA_NodeId conditionSource;
    retval = UA_Server_getNodeIdValueOfConditionField(server, &triggerEvent,
                                                      fieldSourceQN, &conditionSource);
    CONDITION_ASSERT_RETURN_RETVAL(retval, "ConditionSource not found",
                                   UA_NodeId_clear(&triggerEvent););

    /* Trigger event */
    //Condition Nodes should not be deleted after triggering the event
    retval = UA_Server_triggerConditionEvent(server, triggerEvent, conditionSource, NULL);
    UA_NodeId_clear(&conditionSource);
    UA_NodeId_clear(&triggerEvent);
    CONDITION_ASSERT_RETURN_RETVAL(retval, "Triggering condition event failed",);
    return retval;
}

static UA_StatusCode
acknowledgeMethodCallback(UA_Server *server, const UA_NodeId *sessionId,
                          void *sessionContext, const UA_NodeId *methodId,
                          void *methodContext, const UA_NodeId *objectId,
                          void *objectContext, size_t inputSize,
                          const UA_Variant *input, size_t outputSize,
                          UA_Variant *output) {
    UA_QualifiedName fieldComment = UA_QUALIFIEDNAME(0, CONDITION_FIELD_COMMENT);
    UA_Variant value;

    UA_NodeId conditionTypeNodeId = UA_NODEID_NUMERIC(0, UA_NS0ID_CONDITIONTYPE);
    if(UA_NodeId_equal(objectId, &conditionTypeNodeId)) {
        UA_LOG_WARNING(server->config.logging, UA_LOGCATEGORY_USERLAND,
                       "Cannot call method of ConditionType Node. StatusCode %s",
                       UA_StatusCode_name(UA_STATUSCODE_BADNODEIDINVALID));
        return UA_STATUSCODE_BADNODEIDINVALID;
    }

    /* Get condition branch to trigger the correct event */
    UA_NodeId conditionNode;
    UA_StatusCode retval =
        UA_Server_getConditionBranchNodeId(server, (UA_ByteString *)input[0].data,
                                           &conditionNode);
    CONDITION_ASSERT_RETURN_RETVAL(retval, "ConditionId based on EventId not found",);

    /* Check if retained */
    if(!UA_Server_isRetained(server, &conditionNode))
        return UA_STATUSCODE_BADCONDITIONDISABLED;

    /* Check if already acknowledged */
    if(UA_Server_isTwoStateVariableInTrueState(server, &conditionNode, &fieldAckedStateQN))
        return UA_STATUSCODE_BADCONDITIONBRANCHALREADYACKED;

    /* Get EventType */
    UA_NodeId eventType;
    retval = UA_Server_getNodeIdValueOfConditionField(server, &conditionNode,
                                                      UA_QUALIFIEDNAME(0, CONDITION_FIELD_EVENTTYPE),
                                                      &eventType);
    CONDITION_ASSERT_RETURN_RETVAL(retval, "EventType not found",
                                   UA_NodeId_clear(&conditionNode););

    /* Check if ConditionType is subType of AcknowledgeableConditionType TODO Over Kill*/
    UA_NodeId AcknowledgeableConditionTypeId =
        UA_NODEID_NUMERIC(0, UA_NS0ID_ACKNOWLEDGEABLECONDITIONTYPE);
    UA_LOCK(&server->serviceMutex);
    UA_Boolean found = isNodeInTree_singleRef(server, &eventType, &AcknowledgeableConditionTypeId,
                                              UA_REFERENCETYPEINDEX_HASSUBTYPE);
    UA_UNLOCK(&server->serviceMutex);
    if(!found) {
        UA_LOG_ERROR(server->config.logging, UA_LOGCATEGORY_USERLAND,
                     "Condition Type must be a subtype of AcknowledgeableConditionType!");
        UA_NodeId_clear(&conditionNode);
        UA_NodeId_clear(&eventType);
        return UA_STATUSCODE_BADNODEIDINVALID;
    }

    UA_NodeId_clear(&eventType);

    /* Set Comment. Check whether comment is empty -> leave the last value as is*/
    UA_LocalizedText *inputComment = (UA_LocalizedText *)input[1].data;
    UA_String nullString = UA_STRING_NULL;
    if(!UA_ByteString_equal(&inputComment->locale, &nullString) &&
       !UA_ByteString_equal(&inputComment->text, &nullString)) {
        UA_Variant_setScalar(&value, inputComment, &UA_TYPES[UA_TYPES_LOCALIZEDTEXT]);
        retval = UA_Server_setConditionField(server, conditionNode, &value, fieldComment);
        CONDITION_ASSERT_RETURN_RETVAL(retval, "Set Condition Comment failed",
                                       UA_NodeId_clear(&conditionNode););
    }

    /* Set AcknowledgeableStateId */
    UA_Boolean idValue = true;
    UA_Variant_setScalar(&value, &idValue, &UA_TYPES[UA_TYPES_BOOLEAN]);
    retval = UA_Server_setConditionVariableFieldProperty(server, conditionNode, &value,
                                               fieldAckedStateQN, twoStateVariableIdQN);
    UA_NodeId_clear(&conditionNode);
    CONDITION_ASSERT_RETURN_RETVAL(retval, "Acknowledge Condition failed",);
    return retval;
}

#ifdef CONDITIONOPTIONALFIELDS_SUPPORT
static UA_StatusCode
confirmMethodCallback(UA_Server *server, const UA_NodeId *sessionId,
                      void *sessionContext, const UA_NodeId *methodId,
                      void *methodContext, const UA_NodeId *objectId,
                      void *objectContext, size_t inputSize,
                      const UA_Variant *input, size_t outputSize,
                      UA_Variant *output) {
    UA_QualifiedName fieldComment = UA_QUALIFIEDNAME(0, CONDITION_FIELD_COMMENT);
    UA_Variant value;

    UA_NodeId conditionTypeNodeId = UA_NODEID_NUMERIC(0, UA_NS0ID_CONDITIONTYPE);
    if(UA_NodeId_equal(objectId, &conditionTypeNodeId)) {
        UA_LOG_WARNING(server->config.logging, UA_LOGCATEGORY_USERLAND,
                       "Cannot call method of ConditionType Node. StatusCode %s",
                       UA_StatusCode_name(UA_STATUSCODE_BADNODEIDINVALID));
        return UA_STATUSCODE_BADNODEIDINVALID;
    }

    /* Get condition branch to trigger the correct event */
    UA_NodeId conditionNode;
    UA_StatusCode retval =
        UA_Server_getConditionBranchNodeId(server, (UA_ByteString *)input[0].data,
                                           &conditionNode);
    CONDITION_ASSERT_RETURN_RETVAL(retval, "ConditionId based on EventId not found",);

    /* Check if retained */
    if(!UA_Server_isRetained(server, &conditionNode))
        return UA_STATUSCODE_BADCONDITIONDISABLED;

    /* Check if already confirmed */
    if(UA_Server_isTwoStateVariableInTrueState(server, &conditionNode, &fieldConfirmedStateQN))
        return UA_STATUSCODE_BADCONDITIONBRANCHALREADYCONFIRMED;

    /* Get EventType */
    UA_NodeId eventType;
    retval = UA_Server_getNodeIdValueOfConditionField(server, &conditionNode,
                                                      UA_QUALIFIEDNAME(0, CONDITION_FIELD_EVENTTYPE),
                                                      &eventType);
    CONDITION_ASSERT_RETURN_RETVAL(retval, "EventType not found",
                                   UA_NodeId_clear(&conditionNode););

    /* Check if ConditionType is subType of AcknowledgeableConditionType. */
    UA_NodeId AcknowledgeableConditionTypeId =
        UA_NODEID_NUMERIC(0, UA_NS0ID_ACKNOWLEDGEABLECONDITIONTYPE);
    UA_LOCK(&server->serviceMutex);
    UA_Boolean found = isNodeInTree_singleRef(server, &eventType, &AcknowledgeableConditionTypeId,
                                              UA_REFERENCETYPEINDEX_HASSUBTYPE);
    UA_UNLOCK(&server->serviceMutex);
    if(!found) {
        UA_LOG_ERROR(server->config.logging, UA_LOGCATEGORY_USERLAND,
                     "Condition Type must be a subtype of AcknowledgeableConditionType!");
        UA_NodeId_clear(&conditionNode);
        UA_NodeId_clear(&eventType);
        return UA_STATUSCODE_BADNODEIDINVALID;
    }

    UA_NodeId_clear(&eventType);

    /* Set Comment. Check whether comment is empty -> leave the last value as is*/
    UA_LocalizedText *inputComment = (UA_LocalizedText *)input[1].data;
    UA_String nullString = UA_STRING_NULL;
    if(!UA_ByteString_equal(&inputComment->locale, &nullString) &&
       !UA_ByteString_equal(&inputComment->text, &nullString)) {
        UA_Variant_setScalar(&value, inputComment, &UA_TYPES[UA_TYPES_LOCALIZEDTEXT]);
        retval = UA_Server_setConditionField(server, conditionNode, &value, fieldComment);
        CONDITION_ASSERT_RETURN_RETVAL(retval, "Set Condition Comment failed",
                                       UA_NodeId_clear(&conditionNode););
    }

    /* Set ConfirmedStateId */
    UA_Boolean idValue = true;
    UA_Variant_setScalar(&value, &idValue, &UA_TYPES[UA_TYPES_BOOLEAN]);
    retval = UA_Server_setConditionVariableFieldProperty(server, conditionNode, &value,
                                                         fieldConfirmedStateQN,
                                                         twoStateVariableIdQN);
    UA_NodeId_clear(&conditionNode);
    CONDITION_ASSERT_RETURN_RETVAL(retval, "Acknowledge Condition failed",);
    return retval;
}
#endif /* CONDITIONOPTIONALFIELDS_SUPPORT */

static UA_StatusCode
setRefreshMethodEventFields(UA_Server *server, const UA_NodeId *refreshEventNodId) {
    UA_LOCK_ASSERT(&server->serviceMutex, 1);

    UA_QualifiedName fieldSeverity = UA_QUALIFIEDNAME(0, CONDITION_FIELD_SEVERITY);
    UA_QualifiedName fieldSourceName = UA_QUALIFIEDNAME(0, CONDITION_FIELD_SOURCENAME);
    UA_QualifiedName fieldReceiveTime = UA_QUALIFIEDNAME(0, CONDITION_FIELD_RECEIVETIME);
    UA_QualifiedName fieldEventId = UA_QUALIFIEDNAME(0, CONDITION_FIELD_EVENTID);
    UA_String sourceNameString = UA_STRING("Server"); //server is the source of Refresh Events
    UA_UInt16 severityValue = REFRESHEVENT_SEVERITY_DEFAULT;
    UA_ByteString eventId  = UA_BYTESTRING_NULL;
    UA_Variant value;

    /* Set Severity */
    UA_Variant_setScalar(&value, &severityValue, &UA_TYPES[UA_TYPES_UINT16]);
    UA_StatusCode retval = setConditionField(server, *refreshEventNodId,
                                             &value, fieldSeverity);
    CONDITION_ASSERT_RETURN_RETVAL(retval, "Set RefreshEvent Severity failed",);

    /* Set SourceName */
    UA_Variant_setScalar(&value, &sourceNameString, &UA_TYPES[UA_TYPES_STRING]);
    retval = setConditionField(server, *refreshEventNodId, &value, fieldSourceName);
    CONDITION_ASSERT_RETURN_RETVAL(retval, "Set RefreshEvent Source failed",);

    /* Set ReceiveTime */
    UA_EventLoop *el = server->config.eventLoop;
    UA_DateTime fieldReceiveTimeValue = el->dateTime_now(el);
    UA_Variant_setScalar(&value, &fieldReceiveTimeValue, &UA_TYPES[UA_TYPES_DATETIME]);
    retval = setConditionField(server, *refreshEventNodId, &value, fieldReceiveTime);
    CONDITION_ASSERT_RETURN_RETVAL(retval, "Set RefreshEvent ReceiveTime failed",);

    /* Set EventId */
    retval = generateEventId(&eventId);
    CONDITION_ASSERT_RETURN_RETVAL(retval, "Generating EventId failed",);

    UA_Variant_setScalar(&value, &eventId, &UA_TYPES[UA_TYPES_BYTESTRING]);
    retval = setConditionField(server, *refreshEventNodId, &value, fieldEventId);
    CONDITION_ASSERT_RETURN_RETVAL(retval, "Set RefreshEvent EventId failed",);

    UA_ByteString_clear(&eventId);

    return retval;
}

static UA_StatusCode
createRefreshMethodEvents(UA_Server *server, UA_NodeId *outRefreshStartNodId,
                          UA_NodeId *outRefreshEndNodId) {
    UA_LOCK_ASSERT(&server->serviceMutex, 1);

    UA_NodeId refreshStartEventTypeNodeId = UA_NODEID_NUMERIC(0, UA_NS0ID_REFRESHSTARTEVENTTYPE);
    UA_NodeId refreshEndEventTypeNodeId = UA_NODEID_NUMERIC(0, UA_NS0ID_REFRESHENDEVENTTYPE);

    /* Create RefreshStartEvent */
    UA_StatusCode retval = createEvent(server, refreshStartEventTypeNodeId, outRefreshStartNodId);
    CONDITION_ASSERT_RETURN_RETVAL(retval, "CreateEvent RefreshStart failed",);

    /* Create RefreshEndEvent */
    retval = createEvent(server, refreshEndEventTypeNodeId, outRefreshEndNodId);
    CONDITION_ASSERT_RETURN_RETVAL(retval, "CreateEvent RefreshEnd failed",);

    return retval;
}

static UA_StatusCode
setRefreshMethodEvents(UA_Server *server, const UA_NodeId *refreshStartNodId,
                       const UA_NodeId *refreshEndNodId) {
    UA_LOCK_ASSERT(&server->serviceMutex, 1);

    /* Set Standard Fields for RefreshStart */
    UA_StatusCode retval = setRefreshMethodEventFields(server, refreshStartNodId);
    CONDITION_ASSERT_RETURN_RETVAL(retval, "Set standard Fields of RefreshStartEvent failed",);

    /* Set Standard Fields for RefreshEnd*/
    retval = setRefreshMethodEventFields(server, refreshEndNodId);
    CONDITION_ASSERT_RETURN_RETVAL(retval, "Set standard Fields of RefreshEndEvent failed",);

    return retval;
}

static UA_Boolean
isConditionSourceInMonitoredItem(UA_Server *server, const UA_MonitoredItem *monitoredItem,
                                 const UA_NodeId *conditionSource){
    UA_LOCK_ASSERT(&server->serviceMutex, 1);

    /* TODO: check also other hierarchical references */
    UA_ReferenceTypeSet refs = UA_REFTYPESET(UA_REFERENCETYPEINDEX_ORGANIZES);
    refs = UA_ReferenceTypeSet_union(refs, UA_REFTYPESET(UA_REFERENCETYPEINDEX_HASCOMPONENT));
    refs = UA_ReferenceTypeSet_union(refs, UA_REFTYPESET(UA_REFERENCETYPEINDEX_HASEVENTSOURCE));
    refs = UA_ReferenceTypeSet_union(refs, UA_REFTYPESET(UA_REFERENCETYPEINDEX_HASNOTIFIER));
    return isNodeInTree(server, conditionSource, &monitoredItem->itemToMonitor.nodeId, &refs);
}

static UA_StatusCode
refreshLogic(UA_Server *server, const UA_NodeId *refreshStartNodId,
             const UA_NodeId *refreshEndNodId, UA_MonitoredItem *monitoredItem) {
    UA_LOCK_ASSERT(&server->serviceMutex, 1);
    UA_assert(monitoredItem != NULL);

    /* 1. Trigger RefreshStartEvent */
    UA_EventLoop *el = server->config.eventLoop;
    UA_DateTime fieldTimeValue = el->dateTime_now(el);
    UA_StatusCode retval =
        writeObjectProperty_scalar(server, *refreshStartNodId, fieldTimeQN,
                                   &fieldTimeValue, &UA_TYPES[UA_TYPES_DATETIME]);
    CONDITION_ASSERT_RETURN_RETVAL(retval, "Write Object Property scalar failed",);

    retval = UA_MonitoredItem_addEvent(server, monitoredItem, refreshStartNodId);
    CONDITION_ASSERT_RETURN_RETVAL(retval, "Events: Could not add the event to a listening node",);

    /* 2. Refresh (see 5.5.7) */
    /* Get ConditionSource Entry */
    UA_ConditionSource *source;
    LIST_FOREACH(source, &server->conditionSources, listEntry) {
        UA_NodeId conditionSource = source->conditionSourceId;
        UA_NodeId serverObjectNodeId = UA_NODEID_NUMERIC(0, UA_NS0ID_SERVER);
        /* Check if the conditionSource is being monitored. If the Server Object
         * is being monitored, then all Events of all monitoredItems should be
         * refreshed */
        if(!UA_NodeId_equal(&monitoredItem->itemToMonitor.nodeId, &conditionSource) &&
           !UA_NodeId_equal(&monitoredItem->itemToMonitor.nodeId, &serverObjectNodeId) &&
           !isConditionSourceInMonitoredItem(server, monitoredItem, &conditionSource))
            continue;

        /* Get Condition Entry */
        UA_Condition *cond;
        LIST_FOREACH(cond, &source->conditions, listEntry) {
            /* Get Branch Entry */
            UA_ConditionBranch *branch;
            LIST_FOREACH(branch, &cond->conditionBranches, listEntry) {
                /* If no event was triggered for that branch, then check next
                 * without refreshing */
                if(UA_ByteString_equal(&branch->lastEventId, &UA_BYTESTRING_NULL))
                    continue;

                UA_NodeId triggeredNode;
                if(UA_NodeId_isNull(&branch->conditionBranchId))
                    triggeredNode = cond->conditionId;
                else
                    triggeredNode = branch->conditionBranchId;

                /* Check if Retain is set to true */
                if(!isRetained(server, &triggeredNode))
                    continue;

                /* Add the event */
                retval = UA_MonitoredItem_addEvent(server, monitoredItem, &triggeredNode);
                CONDITION_ASSERT_RETURN_RETVAL(retval, "Events: Could not add the event to a listening node",);
            }
        }
    }

    /* 3. Trigger RefreshEndEvent */
    fieldTimeValue = el->dateTime_now(el);
    retval = writeObjectProperty_scalar(server, *refreshEndNodId, fieldTimeQN,
                                        &fieldTimeValue, &UA_TYPES[UA_TYPES_DATETIME]);
    CONDITION_ASSERT_RETURN_RETVAL(retval, "Write Object Property scalar failed",);
    return UA_MonitoredItem_addEvent(server, monitoredItem, refreshEndNodId);
}

static UA_StatusCode
refresh2MethodCallback(UA_Server *server, const UA_NodeId *sessionId,
                      void *sessionContext, const UA_NodeId *methodId,
                      void *methodContext, const UA_NodeId *objectId,
                      void *objectContext, size_t inputSize,
                      const UA_Variant *input, size_t outputSize,
                      UA_Variant *output) {
    UA_LOCK(&server->serviceMutex);
    //TODO implement logic for subscription array
    /* Check if valid subscriptionId */
    UA_Session *session = getSessionById(server, sessionId);
    UA_Subscription *subscription =
        UA_Session_getSubscriptionById(session, *((UA_UInt32 *)input[0].data));
    if(!subscription) {
        UA_UNLOCK(&server->serviceMutex);
        return UA_STATUSCODE_BADSUBSCRIPTIONIDINVALID;
    }

    /* set RefreshStartEvent and RefreshEndEvent */
    UA_StatusCode retval = setRefreshMethodEvents(server,
                                                  &server->refreshEvents[REFRESHEVENT_START_IDX],
                                                  &server->refreshEvents[REFRESHEVENT_END_IDX]);
    CONDITION_ASSERT_RETURN_RETVAL(retval, "Create Event RefreshStart or RefreshEnd failed",
                                   UA_UNLOCK(&server->serviceMutex););

    /* Trigger RefreshStartEvent and RefreshEndEvent for the each monitoredItem
     * in the subscription */
    UA_MonitoredItem *monitoredItem =
        UA_Subscription_getMonitoredItem(subscription, *((UA_UInt32 *)input[1].data));
    if(!monitoredItem) {
        UA_UNLOCK(&server->serviceMutex);
        return UA_STATUSCODE_BADMONITOREDITEMIDINVALID;
    }

    //TODO when there are a lot of monitoreditems (not only events)?
    retval = refreshLogic(server, &server->refreshEvents[REFRESHEVENT_START_IDX],
                          &server->refreshEvents[REFRESHEVENT_END_IDX], monitoredItem);
    CONDITION_ASSERT_RETURN_RETVAL(retval, "Could not refresh Condition",
                                   UA_UNLOCK(&server->serviceMutex););
    UA_UNLOCK(&server->serviceMutex);
    return UA_STATUSCODE_GOOD;
}

static UA_StatusCode
refreshMethodCallback(UA_Server *server, const UA_NodeId *sessionId,
                      void *sessionContext, const UA_NodeId *methodId,
                      void *methodContext, const UA_NodeId *objectId,
                      void *objectContext, size_t inputSize,
                      const UA_Variant *input, size_t outputSize,
                      UA_Variant *output) {
    UA_LOCK(&server->serviceMutex);

    //TODO implement logic for subscription array
    /* Check if valid subscriptionId */
    UA_Session *session = getSessionById(server, sessionId);
    UA_Subscription *subscription =
        UA_Session_getSubscriptionById(session, *((UA_UInt32 *)input[0].data));
    if(!subscription) {
        UA_UNLOCK(&server->serviceMutex);
        return UA_STATUSCODE_BADSUBSCRIPTIONIDINVALID;
    }

    /* set RefreshStartEvent and RefreshEndEvent */
    UA_StatusCode retval =
        setRefreshMethodEvents(server, &server->refreshEvents[REFRESHEVENT_START_IDX],
                               &server->refreshEvents[REFRESHEVENT_END_IDX]);
    CONDITION_ASSERT_RETURN_RETVAL(retval, "Create Event RefreshStart or RefreshEnd failed",
                                   UA_UNLOCK(&server->serviceMutex););

    /* Trigger RefreshStartEvent and RefreshEndEvent for the each monitoredItem
     * in the subscription */
    //TODO when there are a lot of monitoreditems (not only events)?
    UA_MonitoredItem *monitoredItem = NULL;
    LIST_FOREACH(monitoredItem, &subscription->monitoredItems, listEntry) {
        retval = refreshLogic(server, &server->refreshEvents[REFRESHEVENT_START_IDX],
                              &server->refreshEvents[REFRESHEVENT_END_IDX], monitoredItem);
        CONDITION_ASSERT_RETURN_RETVAL(retval, "Could not refresh Condition",
                                       UA_UNLOCK(&server->serviceMutex););
    }
    UA_UNLOCK(&server->serviceMutex);
    return UA_STATUSCODE_GOOD;
}

/*****************************************************************************/
/* Functions                                                                 */
/*****************************************************************************/

static UA_StatusCode
setConditionInConditionList(UA_Server *server, const UA_NodeId *conditionNodeId,
                            UA_ConditionSource *conditionSourceEntry) {
    UA_LOCK_ASSERT(&server->serviceMutex, 1);

    UA_Condition *conditionListEntry = (UA_Condition*)UA_malloc(sizeof(UA_Condition));
    if(!conditionListEntry)
        return UA_STATUSCODE_BADOUTOFMEMORY;
    memset(conditionListEntry, 0, sizeof(UA_Condition));

    /* Set ConditionId with given ConditionNodeId */
    UA_StatusCode retval = UA_NodeId_copy(conditionNodeId, &conditionListEntry->conditionId);
    if(retval != UA_STATUSCODE_GOOD) {
        UA_free(conditionListEntry);
        return retval;
    }

    UA_ConditionBranch *conditionBranchListEntry;
    conditionBranchListEntry = (UA_ConditionBranch*)UA_malloc(sizeof(UA_ConditionBranch));
    if(!conditionBranchListEntry) {
        UA_free(conditionListEntry);
        return UA_STATUSCODE_BADOUTOFMEMORY;
    }

    memset(conditionBranchListEntry, 0, sizeof(UA_ConditionBranch));
    LIST_INSERT_HEAD(&conditionSourceEntry->conditions, conditionListEntry, listEntry);
    LIST_INSERT_HEAD(&conditionListEntry->conditionBranches, conditionBranchListEntry, listEntry);
    return UA_STATUSCODE_GOOD;
}

static UA_StatusCode
appendConditionEntry(UA_Server *server, const UA_NodeId *conditionNodeId,
                     const UA_NodeId *conditionSourceNodeId) {
    UA_LOCK_ASSERT(&server->serviceMutex, 1);

    /* See if the ConditionSource Entry already exists*/
    UA_ConditionSource *source = getConditionSource(server, conditionSourceNodeId);
    if(source)
        return setConditionInConditionList(server, conditionNodeId, source);

    /* ConditionSource not found in list, so we create a new ConditionSource Entry */
    UA_ConditionSource *conditionSourceListEntry;
    conditionSourceListEntry = (UA_ConditionSource*)UA_malloc(sizeof(UA_ConditionSource));
    if(!conditionSourceListEntry)
        return UA_STATUSCODE_BADOUTOFMEMORY;
    memset(conditionSourceListEntry, 0, sizeof(UA_ConditionSource));

    /* Set ConditionSourceId with given ConditionSourceNodeId */
    UA_StatusCode retval = UA_NodeId_copy(conditionSourceNodeId,
                                          &conditionSourceListEntry->conditionSourceId);
    if(retval != UA_STATUSCODE_GOOD) {
        UA_free(conditionSourceListEntry);
        return retval;
    }

    LIST_INSERT_HEAD(&server->conditionSources, conditionSourceListEntry, listEntry);
    return setConditionInConditionList(server, conditionNodeId, conditionSourceListEntry);
}

static void
deleteAllBranchesFromCondition(UA_Condition *cond) {
    UA_ConditionBranch *branch, *tmp_branch;
    LIST_FOREACH_SAFE(branch, &cond->conditionBranches, listEntry, tmp_branch) {
        UA_NodeId_clear(&branch->conditionBranchId);
        UA_ByteString_clear(&branch->lastEventId);
        LIST_REMOVE(branch, listEntry);
        UA_free(branch);
    }
}

static void
deleteCondition(UA_Condition *cond) {
    deleteAllBranchesFromCondition(cond);
    UA_NodeId_clear(&cond->conditionId);
    LIST_REMOVE(cond, listEntry);
    UA_free(cond);
}

void
UA_ConditionList_delete(UA_Server *server) {
    UA_LOCK_ASSERT(&server->serviceMutex, 1);

    UA_ConditionSource *source, *tmp_source;
    LIST_FOREACH_SAFE(source, &server->conditionSources, listEntry, tmp_source) {
        UA_Condition *cond, *tmp_cond;
        LIST_FOREACH_SAFE(cond, &source->conditions, listEntry, tmp_cond) {
            deleteCondition(cond);
        }
        UA_NodeId_clear(&source->conditionSourceId);
        LIST_REMOVE(source, listEntry);
        UA_free(source);
    }
    /* Free memory allocated for RefreshEvents NodeIds */
    UA_NodeId_clear(&server->refreshEvents[REFRESHEVENT_START_IDX]);
    UA_NodeId_clear(&server->refreshEvents[REFRESHEVENT_END_IDX]);
}

/* Get the ConditionId based on the EventId (all branches of one condition
 * should have the same ConditionId) */
UA_StatusCode
UA_getConditionId(UA_Server *server, const UA_NodeId *conditionNodeId,
                  UA_NodeId *outConditionId) {
    UA_LOCK_ASSERT(&server->serviceMutex, 1);

    /* Get ConditionSource Entry */
    UA_ConditionSource *source;
    LIST_FOREACH(source, &server->conditionSources, listEntry) {
        /* Get Condition Entry */
        UA_Condition *cond;
        LIST_FOREACH(cond, &source->conditions, listEntry) {
            if(UA_NodeId_equal(&cond->conditionId, conditionNodeId)) {
                *outConditionId = cond->conditionId;
                return UA_STATUSCODE_GOOD;
            }
            /* Get Branch Entry*/
            UA_ConditionBranch *branch;
            LIST_FOREACH(branch, &cond->conditionBranches, listEntry) {
                if(UA_NodeId_equal(&branch->conditionBranchId, conditionNodeId)) {
                    *outConditionId = cond->conditionId;
                    return UA_STATUSCODE_GOOD;
                }
            }
        }
    }
    return UA_STATUSCODE_BADNOTFOUND;
}

/* Check whether the Condition Source Node has "EventSource" or one of its
 * subtypes inverse reference. */
static UA_Boolean
doesHasEventSourceReferenceExist(UA_Server *server, const UA_NodeId nodeToCheck) {
    UA_LOCK_ASSERT(&server->serviceMutex, 1);

    UA_NodeId hasEventSourceId = UA_NODEID_NUMERIC(0, UA_NS0ID_HASEVENTSOURCE);
    const UA_Node* node = UA_NODESTORE_GET(server, &nodeToCheck);
    if(!node)
        return false;
    for(size_t i = 0; i < node->head.referencesSize; i++) {
        UA_Byte refTypeIndex = node->head.references[i].referenceTypeIndex;
        if((refTypeIndex == UA_REFERENCETYPEINDEX_HASEVENTSOURCE ||
            isNodeInTree_singleRef(server, UA_NODESTORE_GETREFERENCETYPEID(server, refTypeIndex),
                                   &hasEventSourceId, UA_REFERENCETYPEINDEX_HASSUBTYPE)) &&
           (node->head.references[i].isInverse == true)) {
            UA_NODESTORE_RELEASE(server, node);
            return true;
        }
    }
    UA_NODESTORE_RELEASE(server, node);
    return false;
}

static UA_StatusCode
setStandardConditionFields(UA_Server *server, const UA_NodeId* condition,
                           const UA_NodeId* conditionType, const UA_NodeId* conditionSource,
                           const UA_QualifiedName* conditionName) {
    UA_LOCK_ASSERT(&server->serviceMutex, 1);

    /* Set Fields */
    /* 1.Set EventType */
    UA_Variant value;
    UA_Variant_setScalar(&value, (void*)(uintptr_t)conditionType, &UA_TYPES[UA_TYPES_NODEID]);
    UA_StatusCode retval = setConditionField(server, *condition, &value,
                                             UA_QUALIFIEDNAME(0,CONDITION_FIELD_EVENTTYPE));
    CONDITION_ASSERT_RETURN_RETVAL(retval, "Set EventType Field failed",);

    /* 2.Set ConditionName */
    UA_Variant_setScalar(&value, (void*)(uintptr_t)&conditionName->name,
                         &UA_TYPES[UA_TYPES_STRING]);
    retval = setConditionField(server, *condition, &value,
                               UA_QUALIFIEDNAME(0,CONDITION_FIELD_CONDITIONNAME));
    CONDITION_ASSERT_RETURN_RETVAL(retval, "Set ConditionName Field failed",);

    /* 3.Set EnabledState (Disabled by default -> Retain Field = false) */
    UA_LocalizedText text = UA_LOCALIZEDTEXT(LOCALE, DISABLED_TEXT);
    UA_Variant_setScalar(&value, &text, &UA_TYPES[UA_TYPES_LOCALIZEDTEXT]);
    retval = setConditionField(server, *condition, &value,
                               UA_QUALIFIEDNAME(0,CONDITION_FIELD_ENABLEDSTATE));
    CONDITION_ASSERT_RETURN_RETVAL(retval, "Set EnabledState Field failed",);

    /* 4.Set EnabledState/Id */
    UA_Boolean stateId = false;
    UA_Variant_setScalar(&value, &stateId, &UA_TYPES[UA_TYPES_BOOLEAN]);
    retval = setConditionVariableFieldProperty(server, *condition, &value,
                                               UA_QUALIFIEDNAME(0,CONDITION_FIELD_ENABLEDSTATE),
                                               twoStateVariableIdQN);
    CONDITION_ASSERT_RETURN_RETVAL(retval, "Set EnabledState/Id Field failed",);

    /* 5.Set Retain*/
    UA_Variant_setScalar(&value, &stateId, &UA_TYPES[UA_TYPES_BOOLEAN]);
    retval = setConditionField(server, *condition, &value, fieldRetainQN);
    CONDITION_ASSERT_RETURN_RETVAL(retval, "Set Retain Field failed",);

    /* Get ConditionSourceNode*/
    const UA_Node *conditionSourceNode = UA_NODESTORE_GET(server, conditionSource);
    if(!conditionSourceNode) {
        UA_LOG_WARNING(server->config.logging, UA_LOGCATEGORY_USERLAND,
                       "Couldn't find ConditionSourceNode. StatusCode %s", UA_StatusCode_name(retval));
        return UA_STATUSCODE_BADNOTFOUND;
    }

    /* 6.Set SourceName*/
    UA_Variant_setScalar(&value, (void*)(uintptr_t)&conditionSourceNode->head.browseName.name,
                         &UA_TYPES[UA_TYPES_STRING]);
    retval = setConditionField(server, *condition, &value,
                               UA_QUALIFIEDNAME(0,CONDITION_FIELD_SOURCENAME));
    if(retval != UA_STATUSCODE_GOOD) {
        UA_LOG_ERROR(server->config.logging, UA_LOGCATEGORY_USERLAND,
                     "Set SourceName Field failed. StatusCode %s",
                     UA_StatusCode_name(retval));
        UA_NODESTORE_RELEASE(server, conditionSourceNode);
        return retval;
    }

    /* 7.Set SourceNode*/
    UA_Variant_setScalar(&value, (void*)(uintptr_t)&conditionSourceNode->head.nodeId,
                         &UA_TYPES[UA_TYPES_NODEID]);
    retval = setConditionField(server, *condition, &value, fieldSourceQN);
    if(retval != UA_STATUSCODE_GOOD) {
        UA_LOG_ERROR(server->config.logging, UA_LOGCATEGORY_USERLAND,
                     "Set SourceNode Field failed. StatusCode %s", UA_StatusCode_name(retval));
        UA_NODESTORE_RELEASE(server, conditionSourceNode);
        return retval;
    }

    UA_NODESTORE_RELEASE(server, conditionSourceNode);

    /* 8. Set Quality (TODO not supported, thus set with Status Good) */
    UA_StatusCode qualityValue = UA_STATUSCODE_GOOD;
    UA_Variant_setScalar(&value, &qualityValue, &UA_TYPES[UA_TYPES_STATUSCODE]);
    retval = setConditionField(server, *condition, &value,
                               UA_QUALIFIEDNAME(0,CONDITION_FIELD_QUALITY));
    CONDITION_ASSERT_RETURN_RETVAL(retval, "Set Quality Field failed",);

    /* 9. Set Severity */
    UA_UInt16 severityValue = 0;
    UA_Variant_setScalar(&value, &severityValue, &UA_TYPES[UA_TYPES_UINT16]);
    retval = setConditionField(server, *condition, &value,
                               UA_QUALIFIEDNAME(0,CONDITION_FIELD_SEVERITY));
    CONDITION_ASSERT_RETURN_RETVAL(retval, "Set Severity Field failed",);

    /* Check subTypes of ConditionType to set further Fields*/

    /* 1. Check if ConditionType is subType of AcknowledgeableConditionType */
    UA_NodeId acknowledgeableConditionTypeId =
        UA_NODEID_NUMERIC(0, UA_NS0ID_ACKNOWLEDGEABLECONDITIONTYPE);
    if(!isNodeInTree_singleRef(server, conditionType, &acknowledgeableConditionTypeId,
                               UA_REFERENCETYPEINDEX_HASSUBTYPE))
        return UA_STATUSCODE_GOOD;

    /* Set AckedState (Id = false by default) */
    text = UA_LOCALIZEDTEXT(LOCALE, UNACKED_TEXT);
    UA_Variant_setScalar(&value, &text, &UA_TYPES[UA_TYPES_LOCALIZEDTEXT]);
    retval = setConditionField(server, *condition, &value, fieldAckedStateQN);
    CONDITION_ASSERT_RETURN_RETVAL(retval, "Set AckedState Field failed",);

    UA_Variant_setScalar(&value, &stateId, &UA_TYPES[UA_TYPES_BOOLEAN]);
    retval = setConditionVariableFieldProperty(server, *condition, &value,
                                               fieldAckedStateQN, twoStateVariableIdQN);
    CONDITION_ASSERT_RETURN_RETVAL(retval, "Set AckedState/Id Field failed",);

#ifdef CONDITIONOPTIONALFIELDS_SUPPORT
    /* add optional field ConfirmedState*/
    retval = addConditionOptionalField(server, *condition, acknowledgeableConditionTypeId,
                                       fieldConfirmedStateQN, NULL);
    CONDITION_ASSERT_RETURN_RETVAL(retval, "Adding ConfirmedState optional Field failed",);

    /* Set ConfirmedState (Id = false by default) */
    text = UA_LOCALIZEDTEXT(LOCALE, UNCONFIRMED_TEXT);
    UA_Variant_setScalar(&value, &text, &UA_TYPES[UA_TYPES_LOCALIZEDTEXT]);
    retval = setConditionField(server, *condition, &value, fieldConfirmedStateQN);
    CONDITION_ASSERT_RETURN_RETVAL(retval, "Set ConfirmedState Field failed",);

    UA_Variant_setScalar(&value, &stateId, &UA_TYPES[UA_TYPES_BOOLEAN]);
    retval = setConditionVariableFieldProperty(server, *condition, &value,
                                               fieldConfirmedStateQN,
                                               twoStateVariableIdQN);
    CONDITION_ASSERT_RETURN_RETVAL(retval, "Set EnabledState/Id Field failed",);

    /* Add  optional property for certificate expiration alarm type*/
    UA_NodeId certificateConditionTypeId =
        UA_NODEID_NUMERIC(0, UA_NS0ID_CERTIFICATEEXPIRATIONALARMTYPE);
    if(isNodeInTree_singleRef(server, conditionType, &certificateConditionTypeId,
                               UA_REFERENCETYPEINDEX_HASSUBTYPE)) {
        retval = addConditionOptionalField(server, *condition, certificateConditionTypeId,
                                           fieldExpirationLimitQN, NULL);
        CONDITION_ASSERT_RETURN_RETVAL(retval, "Adding Expiration Limit optional field failed",);

        /* Set the default value for the Expiration limit property */
        UA_Duration defaultValue = EXPIRATION_LIMIT_DEFAULT_VALUE;
        retval |= writeObjectProperty_scalar(server, *condition, fieldExpirationLimitQN,
                                             &defaultValue, &UA_TYPES[UA_TYPES_DURATION]);

    }

#endif /* CONDITIONOPTIONALFIELDS_SUPPORT */

    /* 2. Check if ConditionType is subType of AlarmConditionType */
    UA_NodeId alarmConditionTypeId = UA_NODEID_NUMERIC(0, UA_NS0ID_ALARMCONDITIONTYPE);
    if(isNodeInTree_singleRef(server, conditionType, &alarmConditionTypeId,
                              UA_REFERENCETYPEINDEX_HASSUBTYPE)) {
        /* Set ActiveState (Id = false by default) */
        text = UA_LOCALIZEDTEXT(LOCALE, INACTIVE_TEXT);
        UA_Variant_setScalar(&value, &text, &UA_TYPES[UA_TYPES_LOCALIZEDTEXT]);
        retval = setConditionField(server, *condition, &value,
                                   UA_QUALIFIEDNAME(0,CONDITION_FIELD_ACTIVESTATE));
        CONDITION_ASSERT_RETURN_RETVAL(retval, "Set ActiveState Field failed",);
    }

#ifdef CONDITIONOPTIONALFIELDS_SUPPORT
    /* 3. Check if the ConditionType is subType of LimitAlarmType */
    UA_NodeId LimitAlarmTypeId = UA_NODEID_NUMERIC(0, UA_NS0ID_LIMITALARMTYPE);
    if(!isNodeInTree_singleRef(server, conditionType, &LimitAlarmTypeId,
                               UA_REFERENCETYPEINDEX_HASSUBTYPE))
        return retval;

    /* Set optional field property. For the LimitAlarm and its subtypes, atleast
     * one limit is mandatory */
    /* Add optional field LowLimit */
    retval = addConditionOptionalField(server, *condition, LimitAlarmTypeId,
                                       fieldLowLimitQN, NULL);
    CONDITION_ASSERT_RETURN_RETVAL(retval, "Adding LowLimit optional Field failed",);

    /* Add optional field HighLimit */
    retval = addConditionOptionalField(server, *condition, LimitAlarmTypeId,
                                       fieldHighLimitQN, NULL);
    CONDITION_ASSERT_RETURN_RETVAL(retval, "Adding HighLimit optional Field failed",);

    /* Add optional field HighHighLimit */
    retval = addConditionOptionalField(server, *condition, LimitAlarmTypeId,
                                       fieldHighHighLimitQN, NULL);
    CONDITION_ASSERT_RETURN_RETVAL(retval, "Adding HighLimit optional Field failed",);

    /* Add optional field LowLowLimit */
    retval = addConditionOptionalField(server, *condition, LimitAlarmTypeId,
                                       fieldLowLowLimitQN, NULL);
    CONDITION_ASSERT_RETURN_RETVAL(retval, "Adding LowLowLimit optional Field failed",);

    /* 4. Check if the ConditionType is subType of RateOfChangeAlarmType */
    UA_NodeId RateOfChangeAlarmTypeId = UA_NODEID_NUMERIC(0, UA_NS0ID_EXCLUSIVERATEOFCHANGEALARMTYPE);
    if(!isNodeInTree_singleRef(server, conditionType, &RateOfChangeAlarmTypeId,
                               UA_REFERENCETYPEINDEX_HASSUBTYPE))
        return retval;

    retval = addConditionOptionalField(server, *condition, RateOfChangeAlarmTypeId,
                                       fieldEngineeringUnitsQN, NULL);
    CONDITION_ASSERT_RETURN_RETVAL(retval, "Adding EngineeringUnit optional Field failed",);

#endif /* CONDITIONOPTIONALFIELDS_SUPPORT */

    return retval;
}

/* Set callbacks for TwoStateVariable Fields of a condition */
static UA_StatusCode
setTwoStateVariableCallbacks(UA_Server *server, const UA_NodeId* condition,
                             const UA_NodeId* conditionType) {
    UA_LOCK_ASSERT(&server->serviceMutex, 1);

    /* Set EnabledState Callback */
    UA_NodeId twoStateVariableIdNodeId = UA_NODEID_NULL;
    UA_StatusCode retval = getConditionFieldPropertyNodeId(server, condition, &fieldEnabledStateQN,
                                                           &twoStateVariableIdQN,
                                                           &twoStateVariableIdNodeId);
    CONDITION_ASSERT_RETURN_RETVAL(retval, "Id Property of TwoStateVariable not found",);

    UA_ValueCallback callback;
    callback.onRead = NULL;
    callback.onWrite = afterWriteCallbackEnabledStateChange;
    retval = setVariableNode_valueCallback(server, twoStateVariableIdNodeId, callback);
    CONDITION_ASSERT_RETURN_RETVAL(retval, "Set EnabledState Callback failed",
                                   UA_NodeId_clear(&twoStateVariableIdNodeId););

    /* Set AckedState Callback */
    /* Check if ConditionType is subType of AcknowledgeableConditionType */
    UA_NodeId acknowledgeableConditionTypeId =
        UA_NODEID_NUMERIC(0, UA_NS0ID_ACKNOWLEDGEABLECONDITIONTYPE);
    if(isNodeInTree_singleRef(server, conditionType, &acknowledgeableConditionTypeId,
                              UA_REFERENCETYPEINDEX_HASSUBTYPE)) {
        UA_NodeId_clear(&twoStateVariableIdNodeId);
        retval = getConditionFieldPropertyNodeId(server, condition, &fieldAckedStateQN,
                                                 &twoStateVariableIdQN, &twoStateVariableIdNodeId);
        CONDITION_ASSERT_RETURN_RETVAL(retval, "Id Property of TwoStateVariable not found",);

        callback.onWrite = afterWriteCallbackAckedStateChange;
        retval = setVariableNode_valueCallback(server, twoStateVariableIdNodeId, callback);
        CONDITION_ASSERT_RETURN_RETVAL(retval, "Set AckedState Callback failed",
                                       UA_NodeId_clear(&twoStateVariableIdNodeId););

#ifdef CONDITIONOPTIONALFIELDS_SUPPORT
        /* add callback */
        callback.onWrite = afterWriteCallbackConfirmedStateChange;
        UA_NodeId_clear(&twoStateVariableIdNodeId);
        retval = getConditionFieldPropertyNodeId(server, condition, &fieldConfirmedStateQN,
                                                 &twoStateVariableIdQN, &twoStateVariableIdNodeId);
        CONDITION_ASSERT_RETURN_RETVAL(retval, "Id Property of TwoStateVariable not found",);

        /* add reference from Condition to Confirm Method */
        UA_NodeId hasComponent = UA_NODEID_NUMERIC(0, UA_NS0ID_HASCOMPONENT);
        UA_NodeId confirm = UA_NODEID_NUMERIC(0, UA_NS0ID_ACKNOWLEDGEABLECONDITIONTYPE_CONFIRM);
        retval = addRef(server, *condition, hasComponent, confirm, true);
        CONDITION_ASSERT_RETURN_RETVAL(retval,
                                       "Adding HasComponent Reference to Confirm Method failed",
                                       UA_NodeId_clear(&twoStateVariableIdNodeId););

        retval = setVariableNode_valueCallback(server, twoStateVariableIdNodeId, callback);
        CONDITION_ASSERT_RETURN_RETVAL(retval, "Adding ConfirmedState/Id callback failed",
                                       UA_NodeId_clear(&twoStateVariableIdNodeId););
#endif /* CONDITIONOPTIONALFIELDS_SUPPORT */

        /* Set ActiveState Callback */
        /* Check if ConditionType is subType of AlarmConditionType */
        UA_NodeId alarmConditionTypeId = UA_NODEID_NUMERIC(0, UA_NS0ID_ALARMCONDITIONTYPE);
        if(isNodeInTree_singleRef(server, conditionType, &alarmConditionTypeId,
                                  UA_REFERENCETYPEINDEX_HASSUBTYPE)) {
            UA_NodeId_clear(&twoStateVariableIdNodeId);
            retval = getConditionFieldPropertyNodeId(server, condition, &fieldActiveStateQN,
                                                     &twoStateVariableIdQN, &twoStateVariableIdNodeId);
            CONDITION_ASSERT_RETURN_RETVAL(retval, "Id Property of TwoStateVariable not found",);

            callback.onWrite = afterWriteCallbackActiveStateChange;
            retval = setVariableNode_valueCallback(server, twoStateVariableIdNodeId,
                                                             callback);
            CONDITION_ASSERT_RETURN_RETVAL(retval, "Set ActiveState Callback failed",
                                           UA_NodeId_clear(&twoStateVariableIdNodeId););
        }
    }

    UA_NodeId_clear(&twoStateVariableIdNodeId);
    return retval;
}

/* Set callbacks for ConditionVariable Fields of a condition */
static UA_StatusCode
setConditionVariableCallbacks(UA_Server *server, const UA_NodeId *condition,
                              const UA_NodeId *conditionType) {
    UA_LOCK_ASSERT(&server->serviceMutex, 1);

    UA_StatusCode retval = UA_STATUSCODE_GOOD;
    UA_QualifiedName conditionVariableName[2] = {
        UA_QUALIFIEDNAME(0, CONDITION_FIELD_QUALITY),
        UA_QUALIFIEDNAME(0, CONDITION_FIELD_SEVERITY)
    };// extend array with other fields when needed

    UA_BrowsePathResult bpr =
        browseSimplifiedBrowsePath(server, *condition, 1, &conditionVariableName[0]);
    if(bpr.statusCode != UA_STATUSCODE_GOOD)
        return bpr.statusCode;
    UA_ValueCallback callback ;
    callback.onRead = NULL;
    callback.onWrite = afterWriteCallbackQualityChange;
    retval = setVariableNode_valueCallback(server, bpr.targets[0].targetId.nodeId,
                                           callback);
    UA_BrowsePathResult_clear(&bpr);
    if(retval != UA_STATUSCODE_GOOD)
        return retval;

    bpr = browseSimplifiedBrowsePath(server, *condition, 1, &conditionVariableName[1]);
    if(bpr.statusCode != UA_STATUSCODE_GOOD)
        return bpr.statusCode;
    callback.onWrite = afterWriteCallbackSeverityChange;
    retval = setVariableNode_valueCallback(server, bpr.targets[0].targetId.nodeId,
                                           callback);
    UA_BrowsePathResult_clear(&bpr);
    return retval;
}

/* Set callbacks for Method Fields of a condition. The current implementation
 * references methods without copying them when creating objects. So the
 * callbacks will be attached to the methods of the conditionType. */
static UA_StatusCode
setConditionMethodCallbacks(UA_Server *server, const UA_NodeId* condition,
                            const UA_NodeId* conditionType) {
    UA_LOCK_ASSERT(&server->serviceMutex, 1);

    UA_NodeId methodId[7] = {
        {0, UA_NODEIDTYPE_NUMERIC, {UA_NS0ID_CONDITIONTYPE_DISABLE}},
        {0, UA_NODEIDTYPE_NUMERIC, {UA_NS0ID_CONDITIONTYPE_ENABLE}},
        {0, UA_NODEIDTYPE_NUMERIC, {UA_NS0ID_CONDITIONTYPE_ADDCOMMENT}},
        {0, UA_NODEIDTYPE_NUMERIC, {UA_NS0ID_CONDITIONTYPE_CONDITIONREFRESH}},
        {0, UA_NODEIDTYPE_NUMERIC, {UA_NS0ID_CONDITIONTYPE_CONDITIONREFRESH2}},
        {0, UA_NODEIDTYPE_NUMERIC, {UA_NS0ID_ACKNOWLEDGEABLECONDITIONTYPE_ACKNOWLEDGE}}
#ifdef CONDITIONOPTIONALFIELDS_SUPPORT
        ,{0, UA_NODEIDTYPE_NUMERIC, {UA_NS0ID_ACKNOWLEDGEABLECONDITIONTYPE_CONFIRM}}
#endif
    };

    UA_StatusCode retval = UA_STATUSCODE_GOOD;
    retval |= setMethodNode_callback(server, methodId[0], disableMethodCallback);
    retval |= setMethodNode_callback(server, methodId[1], enableMethodCallback);
    retval |= setMethodNode_callback(server, methodId[2], addCommentMethodCallback);
    retval |= setMethodNode_callback(server, methodId[3], refreshMethodCallback);
    retval |= setMethodNode_callback(server, methodId[4], refresh2MethodCallback);
    retval |= setMethodNode_callback(server, methodId[5], acknowledgeMethodCallback);
#ifdef CONDITIONOPTIONALFIELDS_SUPPORT
    retval |= setMethodNode_callback(server, methodId[6], confirmMethodCallback);
#endif

    return retval;
}

static UA_StatusCode
setStandardConditionCallbacks(UA_Server *server, const UA_NodeId* condition,
                              const UA_NodeId* conditionType) {
    UA_LOCK_ASSERT(&server->serviceMutex, 1);

    UA_StatusCode retval = setTwoStateVariableCallbacks(server, condition, conditionType);
    CONDITION_ASSERT_RETURN_RETVAL(retval, "Set TwoStateVariable Callback failed",);

    retval = setConditionVariableCallbacks(server, condition, conditionType);
    CONDITION_ASSERT_RETURN_RETVAL(retval, "Set ConditionVariable Callback failed",);

    /* Set callbacks for Method Components (needs to be set only once!) */
    if(LIST_EMPTY(&server->conditionSources)) {
        retval = setConditionMethodCallbacks(server, condition, conditionType);
        CONDITION_ASSERT_RETURN_RETVAL(retval, "Set Method Callback failed",);

        // Create RefreshEvents
        if(UA_NodeId_isNull(&server->refreshEvents[REFRESHEVENT_START_IDX]) &&
           UA_NodeId_isNull(&server->refreshEvents[REFRESHEVENT_END_IDX])) {
            retval = createRefreshMethodEvents(server, &server->refreshEvents[REFRESHEVENT_START_IDX],
                                               &server->refreshEvents[REFRESHEVENT_END_IDX]);
            CONDITION_ASSERT_RETURN_RETVAL(retval, "Create RefreshEvents failed",);
        }
    }

    return retval;
}

static UA_StatusCode
addCondition_finish(UA_Server *server, const UA_NodeId conditionId,
                    const UA_NodeId conditionType, const UA_QualifiedName conditionName,
                    const UA_NodeId conditionSource, const UA_NodeId hierarchialReferenceType) {
    UA_LOCK_ASSERT(&server->serviceMutex, 1);

    UA_StatusCode retval = addNode_finish(server, &server->adminSession, &conditionId);
    CONDITION_ASSERT_RETURN_RETVAL(retval, "Finish node failed",);

    /* Make sure the ConditionSource has HasEventSource or one of its SubTypes ReferenceType */
    UA_NodeId serverObject = UA_NODEID_NUMERIC(0, UA_NS0ID_SERVER);
    if(!doesHasEventSourceReferenceExist(server, conditionSource) &&
       !UA_NodeId_equal(&serverObject, &conditionSource)) {
         UA_NodeId hasHasEventSourceId = UA_NODEID_NUMERIC(0, UA_NS0ID_HASEVENTSOURCE);
         retval = addRef(server, serverObject, hasHasEventSourceId, conditionSource, true);
          CONDITION_ASSERT_RETURN_RETVAL(retval, "Creating HasHasEventSource Reference "
                                         "to the Server Object failed",);
    }

    /* create HasCondition Reference (HasCondition should be forward from the
     * ConditionSourceNode to the Condition. else, HasCondition should be
     * forward from the ConditionSourceNode to the ConditionType Node) */
    UA_NodeId hasCondition = UA_NODEID_NUMERIC(0, UA_NS0ID_HASCONDITION);
    if(!UA_NodeId_isNull(&hierarchialReferenceType)) {
        /* Create hierarchical Reference to ConditionSource to expose the
         * ConditionNode in Address Space */
        // only Check hierarchialReferenceType
        retval = addRef(server, conditionSource, hierarchialReferenceType, conditionId, true);
        CONDITION_ASSERT_RETURN_RETVAL(retval, "Creating hierarchical Reference to "
                                       "ConditionSource failed",);

        retval = addRef(server, conditionSource, hasCondition, conditionId, true);
        CONDITION_ASSERT_RETURN_RETVAL(retval, "Creating HasCondition Reference failed",);
    } else {
        retval = addRef(server, conditionSource, hasCondition, conditionType, true);
        if(retval != UA_STATUSCODE_BADDUPLICATEREFERENCENOTALLOWED)
            CONDITION_ASSERT_RETURN_RETVAL(retval, "Creating HasCondition Reference failed",);
    }

    /* Set standard fields */
    retval = setStandardConditionFields(server, &conditionId, &conditionType,
                                        &conditionSource, &conditionName);
    CONDITION_ASSERT_RETURN_RETVAL(retval, "Set standard Condition Fields failed",);

    /* Set Method Callbacks */
    retval = setStandardConditionCallbacks(server, &conditionId, &conditionType);
    CONDITION_ASSERT_RETURN_RETVAL(retval, "Set Condition callbacks failed",);

    /* change Refresh Events IsAbstract = false
     * so abstract Events : RefreshStart and RefreshEnd could be created */
    UA_NodeId refreshStartEventTypeNodeId = UA_NODEID_NUMERIC(0, UA_NS0ID_REFRESHSTARTEVENTTYPE);
    UA_NodeId refreshEndEventTypeNodeId = UA_NODEID_NUMERIC(0, UA_NS0ID_REFRESHENDEVENTTYPE);

    UA_Boolean startAbstract = false;
    UA_Boolean endAbstract = false;
    readWithReadValue(server, &refreshStartEventTypeNodeId,
                      UA_ATTRIBUTEID_ISABSTRACT, &startAbstract);
    readWithReadValue(server, &refreshEndEventTypeNodeId,
                      UA_ATTRIBUTEID_ISABSTRACT, &endAbstract);

    UA_Boolean inner = (startAbstract == false && endAbstract == false);
    if(inner) {
        writeIsAbstractAttribute(server, refreshStartEventTypeNodeId, false);
        writeIsAbstractAttribute(server, refreshEndEventTypeNodeId, false);
    }

    /* append Condition to list */
    return appendConditionEntry(server, &conditionId, &conditionSource);
}

/* Create condition instance. The function checks first whether the passed
 * conditionType is a subType of ConditionType. Then checks whether the
 * condition source has HasEventSource reference to its parent. If not, a
 * HasEventSource reference will be created between condition source and server
 * object. To expose the condition in address space, a hierarchical
 * ReferenceType should be passed to create the reference to condition source.
 * Otherwise, UA_NODEID_NULL should be passed to make the condition unexposed. */
UA_StatusCode
UA_Server_createCondition(UA_Server *server,
                          const UA_NodeId conditionId, const UA_NodeId conditionType,
                          const UA_QualifiedName conditionName,
                          const UA_NodeId conditionSource,
                          const UA_NodeId hierarchialReferenceType,
                          UA_NodeId *outNodeId) {
    if(!outNodeId) {
        UA_LOG_ERROR(server->config.logging, UA_LOGCATEGORY_USERLAND,
                     "outNodeId cannot be NULL!");
        return UA_STATUSCODE_BADINVALIDARGUMENT;
    }

    UA_StatusCode retval = UA_Server_addCondition_begin(server, conditionId, conditionType,
                                                        conditionName, outNodeId);
    if(retval != UA_STATUSCODE_GOOD)
        return retval;

    UA_LOCK(&server->serviceMutex);
    retval = addCondition_finish(server, *outNodeId, conditionType, conditionName,
                               conditionSource, hierarchialReferenceType);
    UA_UNLOCK(&server->serviceMutex);
    return retval;
}

UA_StatusCode
UA_Server_addCondition_begin(UA_Server *server, const UA_NodeId conditionId,
                             const UA_NodeId conditionType,
                             const UA_QualifiedName conditionName, UA_NodeId *outNodeId) {
    if(!outNodeId) {
        UA_LOG_ERROR(server->config.logging, UA_LOGCATEGORY_USERLAND,
                     "outNodeId cannot be NULL!");
        return UA_STATUSCODE_BADINVALIDARGUMENT;
    }

    /* Make sure the conditionType is a Subtype of ConditionType */
    UA_NodeId conditionTypeId = UA_NODEID_NUMERIC(0, UA_NS0ID_CONDITIONTYPE);
    UA_LOCK(&server->serviceMutex);
    UA_Boolean found = isNodeInTree_singleRef(server, &conditionType, &conditionTypeId,
                                              UA_REFERENCETYPEINDEX_HASSUBTYPE);
    UA_UNLOCK(&server->serviceMutex);
    if(!found) {
        UA_LOG_ERROR(server->config.logging, UA_LOGCATEGORY_USERLAND,
                     "Condition Type must be a subtype of ConditionType!");
        return UA_STATUSCODE_BADNOMATCH;
    }

    /* Create an ObjectNode which represents the condition */
    UA_ObjectAttributes oAttr = UA_ObjectAttributes_default;
    oAttr.displayName.locale = UA_STRING("en");
    oAttr.displayName.text = conditionName.name;
    UA_StatusCode retval =
        UA_Server_addNode_begin(server, UA_NODECLASS_OBJECT, conditionId,
                                UA_NODEID_NULL, UA_NODEID_NULL, conditionName,
                                conditionType, &oAttr, &UA_TYPES[UA_TYPES_OBJECTATTRIBUTES],
                                NULL, outNodeId);
    CONDITION_ASSERT_RETURN_RETVAL(retval, "Adding Condition failed", );
    return UA_STATUSCODE_GOOD;
}

UA_StatusCode
UA_Server_addCondition_finish(UA_Server *server, const UA_NodeId conditionId,
                              const UA_NodeId conditionSource,
                              const UA_NodeId hierarchialReferenceType) {
    UA_LOCK(&server->serviceMutex);

    const UA_Node *node = UA_NODESTORE_GET(server, &conditionId);

    if(!node) {
        UA_UNLOCK(&server->serviceMutex);
        return UA_STATUSCODE_BADNODEIDUNKNOWN;
    }

    const UA_Node *type = getNodeType(server, &node->head);
    if(!type) {
        UA_NODESTORE_RELEASE(server, node);
        UA_UNLOCK(&server->serviceMutex);
        return UA_STATUSCODE_BADTYPEDEFINITIONINVALID;
    }

    UA_StatusCode retval;
    retval = addCondition_finish(server, conditionId, type->head.nodeId, node->head.browseName,
                                 conditionSource, hierarchialReferenceType);

    UA_NODESTORE_RELEASE(server, type);
    UA_NODESTORE_RELEASE(server, node);

    UA_UNLOCK(&server->serviceMutex);
    return retval;
}

#ifdef CONDITIONOPTIONALFIELDS_SUPPORT

static UA_StatusCode
addOptionalVariableField(UA_Server *server, const UA_NodeId *originCondition,
                         const UA_QualifiedName *fieldName,
                         const UA_VariableNode *optionalVariableFieldNode,
                         UA_NodeId *outOptionalVariable) {
    UA_LOCK_ASSERT(&server->serviceMutex, 1);

    UA_VariableAttributes vAttr = UA_VariableAttributes_default;
    vAttr.valueRank = optionalVariableFieldNode->valueRank;
    vAttr.displayName = UA_Session_getNodeDisplayName(&server->adminSession,
                                                      &optionalVariableFieldNode->head);
    vAttr.dataType = optionalVariableFieldNode->dataType;

    /* Get typedefintion */
    const UA_Node *type = getNodeType(server, &optionalVariableFieldNode->head);
    if(!type) {
        UA_LOG_WARNING(server->config.logging, UA_LOGCATEGORY_USERLAND,
                       "Invalid VariableType. StatusCode %s",
                       UA_StatusCode_name(UA_STATUSCODE_BADTYPEDEFINITIONINVALID));
        return UA_STATUSCODE_BADTYPEDEFINITIONINVALID;
    }

    /* Set referenceType to parent */
    UA_NodeId referenceToParent;
    UA_NodeId propertyTypeNodeId = UA_NODEID_NUMERIC(0, UA_NS0ID_PROPERTYTYPE);
    if(UA_NodeId_equal(&type->head.nodeId, &propertyTypeNodeId))
        referenceToParent = UA_NODEID_NUMERIC(0, UA_NS0ID_HASPROPERTY);
    else
        referenceToParent = UA_NODEID_NUMERIC(0, UA_NS0ID_HASCOMPONENT);

    /* Set a random unused NodeId with specified Namespace Index*/
    UA_NodeId optionalVariable = {originCondition->namespaceIndex, UA_NODEIDTYPE_NUMERIC, {0}};
    UA_StatusCode retval =
        addNode(server, UA_NODECLASS_VARIABLE, optionalVariable,
                *originCondition, referenceToParent, *fieldName,
                type->head.nodeId, &vAttr, &UA_TYPES[UA_TYPES_VARIABLEATTRIBUTES],
                NULL, outOptionalVariable);
    UA_NODESTORE_RELEASE(server, type);
    return retval;
}

static UA_StatusCode
addOptionalObjectField(UA_Server *server, const UA_NodeId *originCondition,
                       const UA_QualifiedName* fieldName,
                       const UA_ObjectNode *optionalObjectFieldNode,
                       UA_NodeId *outOptionalObject) {
    UA_LOCK_ASSERT(&server->serviceMutex, 1);

    UA_ObjectAttributes oAttr = UA_ObjectAttributes_default;
    oAttr.displayName = UA_Session_getNodeDisplayName(&server->adminSession,
                                                      &optionalObjectFieldNode->head);

    /* Get typedefintion */
    const UA_Node *type = getNodeType(server, &optionalObjectFieldNode->head);
    if(!type) {
        UA_LOG_WARNING(server->config.logging, UA_LOGCATEGORY_USERLAND,
                       "Invalid ObjectType. StatusCode %s",
                       UA_StatusCode_name(UA_STATUSCODE_BADTYPEDEFINITIONINVALID));
        return UA_STATUSCODE_BADTYPEDEFINITIONINVALID;
    }

    /* Set referenceType to parent */
    UA_NodeId referenceToParent;
    UA_NodeId propertyTypeNodeId = UA_NODEID_NUMERIC(0, UA_NS0ID_PROPERTYTYPE);
    if(UA_NodeId_equal(&type->head.nodeId, &propertyTypeNodeId))
        referenceToParent = UA_NODEID_NUMERIC(0, UA_NS0ID_HASPROPERTY);
    else
        referenceToParent = UA_NODEID_NUMERIC(0, UA_NS0ID_HASCOMPONENT);

    UA_NodeId optionalObject = {originCondition->namespaceIndex, UA_NODEIDTYPE_NUMERIC, {0}};
    UA_StatusCode retval = addNode(server, UA_NODECLASS_OBJECT, optionalObject,
                                   *originCondition, referenceToParent, *fieldName,
                                   type->head.nodeId, &oAttr, &UA_TYPES[UA_TYPES_OBJECTATTRIBUTES],
                                   NULL, outOptionalObject);
    UA_NODESTORE_RELEASE(server, type);
    return retval;
}

#endif /* CONDITIONOPTIONALFIELDS_SUPPORT */

static UA_StatusCode
addConditionOptionalField(UA_Server *server, const UA_NodeId condition,
                          const UA_NodeId conditionType, const UA_QualifiedName fieldName,
                          UA_NodeId *outOptionalNode) {
    UA_LOCK_ASSERT(&server->serviceMutex, 1);

#ifdef CONDITIONOPTIONALFIELDS_SUPPORT
    /* Get optional Field NodId from ConditionType -> user should give the
     * correct ConditionType or Subtype!!!! */
    UA_BrowsePathResult bpr = browseSimplifiedBrowsePath(server, conditionType, 1, &fieldName);
    if(bpr.statusCode != UA_STATUSCODE_GOOD)
        return bpr.statusCode;

    /* Get Node */
    UA_NodeId optionalFieldNodeId = bpr.targets[0].targetId.nodeId;
    const UA_Node *optionalFieldNode = UA_NODESTORE_GET(server, &optionalFieldNodeId);
    if(NULL == optionalFieldNode) {
        UA_LOG_WARNING(server->config.logging, UA_LOGCATEGORY_USERLAND,
                       "Couldn't find optional Field Node in ConditionType. StatusCode %s",
                       UA_StatusCode_name(UA_STATUSCODE_BADNOTFOUND));
        UA_BrowsePathResult_clear(&bpr);
        return UA_STATUSCODE_BADNOTFOUND;
    }

    switch(optionalFieldNode->head.nodeClass) {
        case UA_NODECLASS_VARIABLE: {
            UA_StatusCode retval =
                addOptionalVariableField(server, &condition, &fieldName,
                                         (const UA_VariableNode *)optionalFieldNode, outOptionalNode);
            if(retval != UA_STATUSCODE_GOOD) {
                UA_LOG_ERROR(server->config.logging, UA_LOGCATEGORY_USERLAND,
                             "Adding Condition Optional Variable Field failed. StatusCode %s",
                             UA_StatusCode_name(retval));
            }
            UA_BrowsePathResult_clear(&bpr);
            UA_NODESTORE_RELEASE(server, optionalFieldNode);
            return retval;
        }
        case UA_NODECLASS_OBJECT:{
          UA_StatusCode retval =
              addOptionalObjectField(server, &condition, &fieldName,
                                     (const UA_ObjectNode *)optionalFieldNode, outOptionalNode);
          if(retval != UA_STATUSCODE_GOOD) {
              UA_LOG_ERROR(server->config.logging, UA_LOGCATEGORY_USERLAND,
                           "Adding Condition Optional Object Field failed. StatusCode %s",
                           UA_StatusCode_name(retval));
          }
          UA_BrowsePathResult_clear(&bpr);
          UA_NODESTORE_RELEASE(server, optionalFieldNode);
          return retval;
        }
        case UA_NODECLASS_METHOD:
            /*TODO method: Check first logic of creating methods at all (should
              we create a new method or just reference it from the
              ConditionType?)*/
            UA_BrowsePathResult_clear(&bpr);
            UA_NODESTORE_RELEASE(server, optionalFieldNode);
            return UA_STATUSCODE_BADNOTSUPPORTED;
        default:
            UA_BrowsePathResult_clear(&bpr);
            UA_NODESTORE_RELEASE(server, optionalFieldNode);
            return UA_STATUSCODE_BADNOTSUPPORTED;
    }

#else
    UA_LOG_ERROR(server->config.logging, UA_LOGCATEGORY_USERLAND,
                 "Adding Condition Optional Fields disabled. StatusCode %s",
                 UA_StatusCode_name(UA_STATUSCODE_BADNOTSUPPORTED));
    return UA_STATUSCODE_BADNOTSUPPORTED;
#endif /* CONDITIONOPTIONALFIELDS_SUPPORT */
}

/**
 * add an optional condition field using its name. (Adding optional methods
 * is not implemented yet)
 */
UA_StatusCode
UA_Server_addConditionOptionalField(UA_Server *server, const UA_NodeId condition,
                                    const UA_NodeId conditionType, const UA_QualifiedName fieldName,
                                    UA_NodeId *outOptionalNode) {
    UA_LOCK(&server->serviceMutex);
    UA_StatusCode res = addConditionOptionalField(server, condition, conditionType,
                                                  fieldName, outOptionalNode);
    UA_UNLOCK(&server->serviceMutex);
    return res;
}

/* Set the value of condition field (only scalar). */
static UA_StatusCode
setConditionField(UA_Server *server, const UA_NodeId condition,
                  const UA_Variant* value, const UA_QualifiedName fieldName) {
    UA_LOCK_ASSERT(&server->serviceMutex, 1);

    if(value->arrayLength != 0 || value->data <= UA_EMPTY_ARRAY_SENTINEL) {
      //TODO implement logic for array variants!
      CONDITION_ASSERT_RETURN_RETVAL(UA_STATUSCODE_BADNOTIMPLEMENTED,
                                     "Set Condition Field with Array value not implemented",);
    }

    UA_BrowsePathResult bpr = browseSimplifiedBrowsePath(server, condition, 1, &fieldName);
    if(bpr.statusCode != UA_STATUSCODE_GOOD)
        return bpr.statusCode;

    UA_StatusCode retval = writeValueAttribute(server, bpr.targets[0].targetId.nodeId, value);
    UA_BrowsePathResult_clear(&bpr);

    return retval;
}

/* Set the value of condition field (only scalar). */
UA_StatusCode
UA_Server_setConditionField(UA_Server *server, const UA_NodeId condition,
                            const UA_Variant* value, const UA_QualifiedName fieldName) {
    UA_LOCK(&server->serviceMutex);
    UA_StatusCode retval = setConditionField(server, condition, value, fieldName);
    UA_UNLOCK(&server->serviceMutex);
    return retval;
}

static UA_StatusCode
setConditionVariableFieldProperty(UA_Server *server, const UA_NodeId condition,
                                  const UA_Variant* value,
                                  const UA_QualifiedName variableFieldName,
                                  const UA_QualifiedName variablePropertyName) {
    UA_LOCK_ASSERT(&server->serviceMutex, 1);

    if(value->arrayLength != 0 || value->data <= UA_EMPTY_ARRAY_SENTINEL) {
        //TODO implement logic for array variants!
        CONDITION_ASSERT_RETURN_RETVAL(UA_STATUSCODE_BADNOTIMPLEMENTED,
                                       "Set Property of Condition Field with Array value not implemented",);
    }

    /* 1) find Variable Field of the Condition*/
    UA_BrowsePathResult bprConditionVariableField =
        browseSimplifiedBrowsePath(server, condition, 1, &variableFieldName);
    if(bprConditionVariableField.statusCode != UA_STATUSCODE_GOOD)
        return bprConditionVariableField.statusCode;

    /* 2) find Property of the Variable Field of the Condition*/
    UA_BrowsePathResult bprVariableFieldProperty =
        browseSimplifiedBrowsePath(server, bprConditionVariableField.targets->targetId.nodeId,
                                   1, &variablePropertyName);
    if(bprVariableFieldProperty.statusCode != UA_STATUSCODE_GOOD) {
        UA_BrowsePathResult_clear(&bprConditionVariableField);
        return bprVariableFieldProperty.statusCode;
    }

    UA_StatusCode retval =
        writeValueAttribute(server, bprVariableFieldProperty.targets[0].targetId.nodeId, value);
    UA_BrowsePathResult_clear(&bprConditionVariableField);
    UA_BrowsePathResult_clear(&bprVariableFieldProperty);
    return retval;
}

/* Set the value of property of condition field. */
UA_StatusCode
UA_Server_setConditionVariableFieldProperty(UA_Server *server, const UA_NodeId condition,
                                            const UA_Variant* value,
                                            const UA_QualifiedName variableFieldName,
                                            const UA_QualifiedName variablePropertyName) {
    UA_LOCK(&server->serviceMutex);
    UA_StatusCode res = setConditionVariableFieldProperty(server, condition, value,
                                                          variableFieldName, variablePropertyName);
    UA_UNLOCK(&server->serviceMutex);
    return res;
}

/* triggers an event only for an enabled condition. The condition list is
 * updated then with the last generated EventId. */
static UA_StatusCode
triggerConditionEvent(UA_Server *server, const UA_NodeId condition,
                      const UA_NodeId conditionSource, UA_ByteString *outEventId) {
    UA_LOCK_ASSERT(&server->serviceMutex, 1);

    /* Check if enabled */
    UA_ByteString eventId = UA_BYTESTRING_NULL;
    UA_QualifiedName enabledStateField = UA_QUALIFIEDNAME(0, CONDITION_FIELD_ENABLEDSTATE);
    if(!isTwoStateVariableInTrueState(server, &condition, &enabledStateField)) {
        UA_LOG_WARNING(server->config.logging, UA_LOGCATEGORY_USERLAND,
                       "Cannot trigger condition event when "
                       CONDITION_FIELD_ENABLEDSTATE"."
                       CONDITION_FIELD_TWOSTATEVARIABLE_ID" is false.");
        return UA_STATUSCODE_BADCONDITIONALREADYDISABLED;
    }

    setIsCallerAC(server, &condition, &conditionSource, true);

    /* Trigger the event for Condition*/
    //Condition Nodes should not be deleted after triggering the event
    UA_StatusCode retval = triggerEvent(server, condition, conditionSource, &eventId, false);
    CONDITION_ASSERT_RETURN_RETVAL(retval, "Triggering condition event failed",);

    setIsCallerAC(server, &condition, &conditionSource, false);

    /* Update list */
    retval = updateConditionLastEventId(server, &condition, &conditionSource, &eventId);
    if(outEventId)
        *outEventId = eventId;
    else
        UA_ByteString_clear(&eventId);
    return retval;
}

/* triggers an event only for an enabled condition. The condition list is
 * updated then with the last generated EventId. */
UA_StatusCode
UA_Server_triggerConditionEvent(UA_Server *server, const UA_NodeId condition,
                                const UA_NodeId conditionSource, UA_ByteString *outEventId) {
    UA_LOCK(&server->serviceMutex);
    UA_StatusCode res = triggerConditionEvent(server, condition, conditionSource, outEventId);
    UA_UNLOCK(&server->serviceMutex);
    return res;
}

UA_StatusCode
UA_Server_deleteCondition(UA_Server *server, const UA_NodeId condition,
                          const UA_NodeId conditionSource) {
    /* Get ConditionSource Entry */
    UA_Boolean found = false; /* Delete from internal list */
    UA_ConditionSource *source, *tmp_source;

    UA_LOCK(&server->serviceMutex);
    LIST_FOREACH_SAFE(source, &server->conditionSources, listEntry, tmp_source) {
        if(!UA_NodeId_equal(&source->conditionSourceId, &conditionSource))
            continue;

        /* Get Condition Entry */
        UA_Condition *cond, *tmp_cond;
        LIST_FOREACH_SAFE(cond, &source->conditions, listEntry, tmp_cond) {
            if(!UA_NodeId_equal(&cond->conditionId, &condition))
                continue;
            deleteCondition(cond);
            found = true;
            break;
        }

        if(LIST_EMPTY(&source->conditions)){
            UA_NodeId_clear(&source->conditionSourceId);
            LIST_REMOVE(source, listEntry);
            UA_free(source);
        }
        break;
    }
    UA_UNLOCK(&server->serviceMutex);

    if(!found)
        return UA_STATUSCODE_BADNOTFOUND;

    /* Delete from address space */
    return UA_Server_deleteNode(server, condition, true);
}

static UA_StatusCode
getLowLimit(UA_Server *server, UA_NodeId conditionId, UA_Double *lowLimit) {
    UA_LOCK_ASSERT(&server->serviceMutex, 1);
    UA_Variant value;
    UA_StatusCode retval =
        readObjectProperty(server, conditionId,
                           UA_QUALIFIEDNAME(0, CONDITION_FIELD_LOWLIMIT), &value);
    *lowLimit = *(UA_Double*) value.data;
    return retval;
}

static UA_StatusCode
getLowLowLimit(UA_Server *server, UA_NodeId conditionId, UA_Double *lowLowLimit) {
    UA_LOCK_ASSERT(&server->serviceMutex, 1);
    UA_Variant value;
    UA_StatusCode retval =
        readObjectProperty(server, conditionId,
                           UA_QUALIFIEDNAME(0, CONDITION_FIELD_LOWLOWLIMIT), &value);
    *lowLowLimit = *(UA_Double*) value.data;
    return retval;
}

static UA_StatusCode
getHighLimit(UA_Server *server, UA_NodeId conditionId, UA_Double *highLimit) {
    UA_LOCK_ASSERT(&server->serviceMutex, 1);
    UA_Variant value;
    UA_StatusCode retval =
        readObjectProperty(server, conditionId,
                           UA_QUALIFIEDNAME(0, CONDITION_FIELD_HIGHLIMIT), &value);
    *highLimit = *(UA_Double*) value.data;
    return retval;
}

static UA_StatusCode
getHighHighLimit(UA_Server *server, UA_NodeId conditionId, UA_Double *highHighLimit) {
    UA_LOCK_ASSERT(&server->serviceMutex, 1);
    UA_Variant value;
    UA_StatusCode retval =
        readObjectProperty(server, conditionId,
                           UA_QUALIFIEDNAME(0, CONDITION_FIELD_HIGHHIGHLIMIT), &value);
    *highHighLimit = *(UA_Double*) value.data;
    return retval;
}

static UA_StatusCode
setLimitState(UA_Server *server, const UA_NodeId conditionId,
              UA_Double limitValue) {
    UA_LOCK_ASSERT(&server->serviceMutex, 1);

    UA_NodeId limitState;
    UA_Double lowLowLimit;
    UA_Double lowLimit;
    UA_Double highLimit;
    UA_Double highHighLimit;
    UA_Variant value;
    UA_QualifiedName currentStateField = UA_QUALIFIEDNAME(0,"CurrentState");
    UA_QualifiedName currentStateIdField = UA_QUALIFIEDNAME(0,"Id");
    UA_StatusCode retval = getConditionFieldNodeId(server, &conditionId,
                                                   &fieldLimitStateQN, &limitState);

    retval |= getHighHighLimit(server, conditionId, &highHighLimit);
    if(retval == UA_STATUSCODE_GOOD) {
        if(limitValue >= highHighLimit) {
            UA_NodeId highHighLimitId;
            retval |= getConditionFieldNodeId(server, &conditionId,
                                              &fieldHighHighLimitQN, &highHighLimitId);
            UA_LocalizedText text = UA_LOCALIZEDTEXT(LOCALE, ACTIVE_HIGHHIGH_TEXT);
            UA_Variant_setScalar(&value, &text, &UA_TYPES[UA_TYPES_LOCALIZEDTEXT]);
            retval |= setConditionField(server, limitState, &value, currentStateField);
            UA_Variant_setScalar(&value, &highHighLimitId, &UA_TYPES[UA_TYPES_NODEID]);
            retval |= setConditionVariableFieldProperty(server, limitState, &value,
                                                        currentStateField, currentStateIdField);
            return retval;
        }
    }

    retval |= getHighLimit(server, conditionId, &highLimit);
    if(retval == UA_STATUSCODE_GOOD) {
        if(limitValue >= highLimit) {
            UA_NodeId highLimitId;
            retval |= getConditionFieldNodeId(server, &conditionId, &fieldHighLimitQN, &highLimitId);
            UA_LocalizedText text = UA_LOCALIZEDTEXT(LOCALE, ACTIVE_HIGH_TEXT);
            UA_Variant_setScalar(&value, &text, &UA_TYPES[UA_TYPES_LOCALIZEDTEXT]);
            retval |= setConditionField(server, limitState, &value, currentStateField);

            UA_Variant_setScalar(&value, &highLimitId, &UA_TYPES[UA_TYPES_NODEID]);
            retval |= setConditionVariableFieldProperty(server, limitState, &value,
                                                        currentStateField,
                                                        currentStateIdField);
            return retval;
        }
    }

    retval |= getLowLowLimit(server, conditionId, &lowLowLimit);
    if(retval == UA_STATUSCODE_GOOD) {
        if(limitValue <= lowLowLimit) {
            UA_NodeId lowLowLimitId;
            retval |= getConditionFieldNodeId(server, &conditionId,
                                              &fieldLowLowLimitQN, &lowLowLimitId);
            UA_LocalizedText text = UA_LOCALIZEDTEXT(LOCALE, ACTIVE_LOWLOW_TEXT);
            UA_Variant_setScalar(&value, &text, &UA_TYPES[UA_TYPES_LOCALIZEDTEXT]);
            retval |= setConditionField(server, limitState, &value, currentStateField);
            UA_Variant_setScalar(&value, &lowLowLimitId, &UA_TYPES[UA_TYPES_NODEID]);
            retval |= setConditionVariableFieldProperty(server, limitState, &value,
                                                        currentStateField,
                                                        currentStateIdField);
            return retval;
        }
    }

    retval |= getLowLimit(server, conditionId, &lowLimit);
    if(retval == UA_STATUSCODE_GOOD) {
        if(limitValue <= lowLimit) {
            UA_NodeId lowLimitId;
            retval |= getConditionFieldNodeId(server, &conditionId, &fieldLowLimitQN, &lowLimitId);
            UA_LocalizedText text = UA_LOCALIZEDTEXT(LOCALE, ACTIVE_LOW_TEXT);
            UA_Variant_setScalar(&value, &text, &UA_TYPES[UA_TYPES_LOCALIZEDTEXT]);
            retval |= setConditionField(server, limitState, &value, currentStateField);
            UA_Variant_setScalar(&value, &lowLimitId, &UA_TYPES[UA_TYPES_NODEID]);
            retval |= setConditionVariableFieldProperty(server, limitState, &value,
                                                        currentStateField,
                                                        currentStateIdField);
            return retval;
        }
    }

    UA_LocalizedText textNull = UA_LOCALIZEDTEXT(LOCALE_NULL, TEXT_NULL);
    UA_Variant_setScalar(&value, &textNull, &UA_TYPES[UA_TYPES_LOCALIZEDTEXT]);
    retval |= setConditionField(server, limitState, &value, currentStateField);

    UA_NodeId nodeIdNull = UA_NODEID_NULL;
    UA_Variant_setScalar(&value, &nodeIdNull, &UA_TYPES[UA_TYPES_NODEID]);
    retval |= setConditionVariableFieldProperty(server, limitState, &value,
                                                currentStateField,
                                                currentStateIdField);
    return retval;
}

UA_StatusCode
UA_Server_setLimitState(UA_Server *server, const UA_NodeId conditionId,
                        UA_Double limitValue) {
    UA_LOCK(&server->serviceMutex);
    UA_StatusCode res = setLimitState(server, conditionId, limitValue);
    UA_UNLOCK(&server->serviceMutex);
    return res;
}

/* Currently supports only MBEDTLS and OpenSSL */
UA_StatusCode
UA_Server_setExpirationDate(UA_Server *server, const UA_NodeId conditionId,
                            UA_ByteString  cert) {
    UA_StatusCode retval;
    if(cert.data == NULL){
        UA_LOG_ERROR(server->config.logging, UA_LOGCATEGORY_SERVER,
                    "No Certificate found.");
        return UA_STATUSCODE_BADINTERNALERROR;
    }

    UA_CertificateGroup *cv = &server->config.sessionPKI;
    UA_DateTime getExpiryDateAndTime = 0;
    if(cv == NULL) {
        UA_LOG_ERROR(server->config.logging, UA_LOGCATEGORY_SERVER,
                    "Certificate verification is not registered");
        return UA_STATUSCODE_BADINTERNALERROR;
    }

    retval = UA_CertificateUtils_getExpirationDate(&cert, &getExpiryDateAndTime);
    if(retval != UA_STATUSCODE_GOOD || getExpiryDateAndTime == 0){
        UA_LOG_ERROR(server->config.logging, UA_LOGCATEGORY_SERVER,
                    "Failed to get certificate expiration date");
        return UA_STATUSCODE_BADINTERNALERROR;
    }

    /* Write the expiry date to the propery of the condition instance */
    retval = UA_Server_writeObjectProperty_scalar(server, conditionId,
                                                  fieldExpirationDateQN,
                                                  &getExpiryDateAndTime,
                                                  &UA_TYPES[UA_TYPES_DATETIME]);
    return retval;
}
#endif /* UA_ENABLE_SUBSCRIPTIONS_ALARMS_CONDITIONS */<|MERGE_RESOLUTION|>--- conflicted
+++ resolved
@@ -1425,12 +1425,8 @@
                          void *objectContext, size_t inputSize,
                          const UA_Variant *input, size_t outputSize,
                          UA_Variant *output) {
-<<<<<<< HEAD
-    UA_LOCK_ASSERT(&server->serviceMutex, 0);
     UA_EventLoop *el = server->config.eventLoop;
 
-=======
->>>>>>> 14c1d6fb
     UA_QualifiedName fieldComment = UA_QUALIFIEDNAME(0, CONDITION_FIELD_COMMENT);
     UA_QualifiedName fieldSourceTimeStamp =
         UA_QUALIFIEDNAME(0, CONDITION_FIELD_CONDITIONVARIABLE_SOURCETIMESTAMP);
