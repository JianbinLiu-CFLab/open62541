/* This Source Code Form is subject to the terms of the Mozilla Public
 * License, v. 2.0. If a copy of the MPL was not distributed with this
 * file, You can obtain one at http://mozilla.org/MPL/2.0/.
 *
 *    Copyright 2014-2017 (c) Fraunhofer IOSB (Author: Julius Pfrommer)
 *    Copyright 2014-2017 (c) Florian Palm
 *    Copyright 2015-2016 (c) Sten Grüner
 *    Copyright 2015-2016 (c) Chris Iatrou
 *    Copyright 2015-2016 (c) Oleksiy Vasylyev
 *    Copyright 2017 (c) Julian Grothoff
 *    Copyright 2016 (c) LEvertz
 *    Copyright 2016 (c) Lorenz Haas
 *    Copyright 2017 (c) frax2222
 *    Copyright 2017-2018 (c) Stefan Profanter, fortiss GmbH
 *    Copyright 2017 (c) Christian von Arnim
 *    Copyright 2021 (c) Christian von Arnim, ISW University of Stuttgart  (for VDW and umati)
 *    Copyright 2017 (c) Henrik Norrman
 *    Copyright 2021 (c) Fraunhofer IOSB (Author: Andreas Ebner)
 */

#include "ua_server_internal.h"
#include "ua_services.h"

/*********************/
/* Edit Node Context */
/*********************/

UA_StatusCode
UA_Server_getNodeContext(UA_Server *server, UA_NodeId nodeId,
                         void **nodeContext) {
    UA_LOCK(&server->serviceMutex);
    UA_StatusCode retval = getNodeContext(server, nodeId, nodeContext);
    UA_UNLOCK(&server->serviceMutex);
    return retval;
}

UA_StatusCode
getNodeContext(UA_Server *server, UA_NodeId nodeId,
               void **nodeContext) {
    const UA_Node *node = UA_NODESTORE_GET(server, &nodeId);
    if(!node)
        return UA_STATUSCODE_BADNODEIDUNKNOWN;
    *nodeContext = node->head.context;
    UA_NODESTORE_RELEASE(server, node);
    return UA_STATUSCODE_GOOD;
}

static UA_StatusCode
setDeconstructedNode(UA_Server *server, UA_Session *session,
                     UA_NodeHead *head, void *context) {
    head->constructed = false;
    return UA_STATUSCODE_GOOD;
}

static UA_StatusCode
setConstructedNodeContext(UA_Server *server, UA_Session *session,
                          UA_NodeHead *head, void *context) {
    head->context = context;
    head->constructed = true;
    return UA_STATUSCODE_GOOD;
}

UA_StatusCode
setNodeContext(UA_Server *server, UA_NodeId nodeId, void *nodeContext) {
    UA_Node *node =
        UA_NODESTORE_GET_EDIT_SELECTIVE(server, &nodeId, UA_NODEATTRIBUTESMASK_NONE,
                                        UA_REFERENCETYPESET_NONE,
                                        UA_BROWSEDIRECTION_INVALID);
    if(!node)
        return UA_STATUSCODE_BADNODEIDINVALID;
    node->head.context = nodeContext;
    UA_NODESTORE_RELEASE(server, node);
    return UA_STATUSCODE_GOOD;
}

UA_StatusCode
UA_Server_setNodeContext(UA_Server *server, UA_NodeId nodeId,
                         void *nodeContext) {
    UA_LOCK(&server->serviceMutex);
    UA_StatusCode retval = setNodeContext(server, nodeId, nodeContext);
    UA_UNLOCK(&server->serviceMutex);
    return retval;
}

static UA_StatusCode
checkSetIsDynamicVariable(UA_Server *server, UA_Session *session,
                          const UA_NodeId *nodeId);

/**********************/
/* Consistency Checks */
/**********************/

#define UA_PARENT_REFERENCES_COUNT 2

const UA_NodeId parentReferences[UA_PARENT_REFERENCES_COUNT] = {
    {0, UA_NODEIDTYPE_NUMERIC, {UA_NS0ID_HASSUBTYPE}},
    {0, UA_NODEIDTYPE_NUMERIC, {UA_NS0ID_HASCOMPONENT}}
};

static void
logAddNode(const UA_Logger *logger, UA_Session *session,
           const UA_NodeId *nodeId, const char *msg) {
    UA_LOG_INFO_SESSION(logger, session, "AddNode (%N): %s", *nodeId, msg);
}

/* Check if the requested parent node exists, has the right node class and is
 * referenced with an allowed (hierarchical) reference type. For "type" nodes,
 * only hasSubType references are allowed. */
static UA_StatusCode
checkParentReference(UA_Server *server, UA_Session *session, const UA_NodeHead *head,
                     const UA_NodeId *parentNodeId, const UA_NodeId *referenceTypeId) {
    /* Objects do not need a parent (e.g. mandatory/optional modellingrules).
     * Also, there are some variables which do not have parents, e.g.
     * EnumStrings, EnumValues */
    if((head->nodeClass == UA_NODECLASS_OBJECT ||
        head->nodeClass == UA_NODECLASS_VARIABLE) &&
       UA_NodeId_isNull(parentNodeId) && UA_NodeId_isNull(referenceTypeId))
        return UA_STATUSCODE_GOOD;

    /* See if the parent exists */
    const UA_Node *parent = UA_NODESTORE_GET(server, parentNodeId);
    if(!parent) {
        logAddNode(server->config.logging, session, &head->nodeId,
                   "Parent node not found");
        return UA_STATUSCODE_BADPARENTNODEIDINVALID;
    }

    UA_NodeClass parentNodeClass = parent->head.nodeClass;
    UA_NODESTORE_RELEASE(server, parent);

    /* Check the referencetype exists */
    const UA_Node *referenceType = UA_NODESTORE_GET(server, referenceTypeId);
    if(!referenceType) {
        logAddNode(server->config.logging, session, &head->nodeId,
                   "Reference type to the parent not found");
        return UA_STATUSCODE_BADREFERENCETYPEIDINVALID;
    }

    /* Check if the referencetype is a reference type node */
    if(referenceType->head.nodeClass != UA_NODECLASS_REFERENCETYPE) {
        logAddNode(server->config.logging, session, &head->nodeId,
                   "Reference type to the parent is not a ReferenceTypeNode");
        UA_NODESTORE_RELEASE(server, referenceType);
        return UA_STATUSCODE_BADREFERENCETYPEIDINVALID;
    }

    /* Check that the reference type is not abstract */
    UA_Boolean referenceTypeIsAbstract = referenceType->referenceTypeNode.isAbstract;
    UA_NODESTORE_RELEASE(server, referenceType);
    if(referenceTypeIsAbstract == true) {
        logAddNode(server->config.logging, session, &head->nodeId,
                   "Abstract reference type to the parent not allowed");
        return UA_STATUSCODE_BADREFERENCENOTALLOWED;
    }

    /* Check hassubtype relation for type nodes */
    if(head->nodeClass == UA_NODECLASS_DATATYPE ||
       head->nodeClass == UA_NODECLASS_VARIABLETYPE ||
       head->nodeClass == UA_NODECLASS_OBJECTTYPE ||
       head->nodeClass == UA_NODECLASS_REFERENCETYPE) {
        /* Type needs hassubtype reference to the supertype */
        if(referenceType->referenceTypeNode.referenceTypeIndex !=
           UA_REFERENCETYPEINDEX_HASSUBTYPE) {
            logAddNode(server->config.logging, session, &head->nodeId,
                       "Type nodes need to have a HasSubType reference to the parent");
            return UA_STATUSCODE_BADREFERENCENOTALLOWED;
        }
        /* Supertype needs to be of the same node type  */
        if(parentNodeClass != head->nodeClass) {
            logAddNode(server->config.logging, session, &head->nodeId,
                       "Type nodes needs to be of the same node "
                       "type as their parent");
            return UA_STATUSCODE_BADPARENTNODEIDINVALID;
        }
        return UA_STATUSCODE_GOOD;
    }

    /* Test if the referencetype is hierarchical */
    const UA_NodeId hierarchRefs = UA_NS0ID(HIERARCHICALREFERENCES);
    if(!isNodeInTree_singleRef(server, referenceTypeId, &hierarchRefs,
                               UA_REFERENCETYPEINDEX_HASSUBTYPE)) {
        logAddNode(server->config.logging, session, &head->nodeId,
                   "Reference type to the parent is not hierarchical");
        return UA_STATUSCODE_BADREFERENCETYPEIDINVALID;
    }

    return UA_STATUSCODE_GOOD;
}

/* Only BaseDataType can have empty values. Generate a default value. */
static UA_StatusCode
setDefaultValue(UA_Server *server, const UA_VariableNode *node) {
    /* Get the DataType */
    UA_StatusCode res = UA_STATUSCODE_GOOD;
    const UA_DataType *type = UA_Server_findDataType(server, &node->dataType);
    if(!type) {
        /* No description for the DataType found. It is possible that an
         * abstract DataType is used, e.g. UInteger. Browse to see if there is a
         * non-abstract subtype that can be used for the default value.
         *
         * Look up and downwards in the hierarchy. Some data types (e.g.
         * UtcTime) are derived from a non-abstract data type. This is then used
         * for the actual value, Use the first match. */
        UA_ReferenceTypeSet refs = UA_REFTYPESET(UA_REFERENCETYPEINDEX_HASSUBTYPE);
        UA_ExpandedNodeId *typeCandidates = NULL;
        size_t typeCandidatesSize = 0;
        res = browseRecursive(server, 1, &node->dataType,
                              UA_BROWSEDIRECTION_BOTH, &refs,
                              UA_NODECLASS_DATATYPE, false,
                              &typeCandidatesSize, &typeCandidates);
        if(res != UA_STATUSCODE_GOOD)
            return res;

        for(size_t i = 0; i < typeCandidatesSize; i++) {
            /* Skip BaseDataType (Variant). This is the root of the DataType
             * hierarchy. Variables of BaseDataType can be empty. */
            if(UA_NodeId_equal(&UA_TYPES[UA_TYPES_VARIANT].typeId,
                               &typeCandidates[i].nodeId))
                continue;

            /* Skip ExtensionObject. Even though we can encode the type it is
             * abstract and nodes should not contain them as value. */
            if(UA_NodeId_equal(&UA_TYPES[UA_TYPES_EXTENSIONOBJECT].typeId,
                               &typeCandidates[i].nodeId))
                continue;

            /* Get the type encoding information */
            type = UA_Server_findDataType(server, &typeCandidates[i].nodeId);
            if(type)
                break;
        }

        UA_Array_delete(typeCandidates, typeCandidatesSize,
                        &UA_TYPES[UA_TYPES_EXPANDEDNODEID]);
        if(!type)
            return UA_STATUSCODE_BADTYPEMISMATCH;
    }

    /* Set up the value with the default content */
    UA_Variant val;
    UA_Variant_init(&val);
    if(node->valueRank < 0) {
        /* Set a scalar */
        void *data = UA_new(type);
        if(!data)
            return UA_STATUSCODE_BADOUTOFMEMORY;
        UA_Variant_setScalar(&val, data, type);
    } else {
        /* Set an array
         *
         * https://reference.opcfoundation.org/v104/Core/docs/Part3/5.6.2/#Table13
         * specifies ArrayDimensions as follows: This Attribute specifies the
         * maximum supported length of each dimension. If the maximum is unknown
         * the value shall be 0. The number of elements shall be equal to the
         * value of the ValueRank Attribute. This Attribute shall be null if
         * ValueRank <= 0.
         *
         * The (variant) values themselves cannot have ArrayDimensions with a
         * dimension length of zero. We however consider that empty arrays
         * (null-array or length zero) have implicit array dimensions [0,0,...].
         * With the appropriate number of dimensions. So they always match.
         *
         * We automatically create a null array during the node creation when
         * required for the type-checking..
         *
         * Also see the method 'compatibleValueArrayDimensions' where the
         * compatibility of the ArrayDimensions is checked. */
        UA_Variant_setArray(&val, NULL, 0, type);
    }

    /* Write the value */
    res = writeAttribute(server, &server->adminSession, &node->head.nodeId,
                         UA_ATTRIBUTEID_VALUE, &val, &UA_TYPES[UA_TYPES_VARIANT]);

    /* Clean up */
    UA_Variant_clear(&val);
    return res;
}

static UA_StatusCode
typeCheckVariableNode(UA_Server *server, UA_Session *session,
                      const UA_VariableNode *node,
                      const UA_VariableTypeNode *vt) {
    /* Check the datatype against the vt */
    if(!compatibleDataTypes(server, &node->dataType, &vt->dataType)) {
        logAddNode(server->config.logging, session, &node->head.nodeId,
                   "The value of is incompatible with "
                   "the datatype of the VariableType");
        return UA_STATUSCODE_BADTYPEMISMATCH;
    }

    /* Check valueRank against array dimensions */
    if(!compatibleValueRankArrayDimensions(server, session, node->valueRank,
                                           node->arrayDimensionsSize)) {
        logAddNode(server->config.logging, session, &node->head.nodeId,
                   "The value rank of is incompatible with its array dimensions");
        return UA_STATUSCODE_BADTYPEMISMATCH;
    }

    /* Check valueRank against the vt */
    if(!compatibleValueRanks(node->valueRank, vt->valueRank)) {
        logAddNode(server->config.logging, session, &node->head.nodeId,
                   "The value rank is incompatible "
                   "with the value rank of the VariableType");
        return UA_STATUSCODE_BADTYPEMISMATCH;
    }

    /* Check array dimensions against the vt */
    if(!compatibleArrayDimensions(vt->arrayDimensionsSize, vt->arrayDimensions,
                                  node->arrayDimensionsSize, node->arrayDimensions)) {
        logAddNode(server->config.logging, session, &node->head.nodeId,
                   "The array dimensions are incompatible with the "
                   "array dimensions of the VariableType");
        return UA_STATUSCODE_BADTYPEMISMATCH;
    }

    /* Typecheck the value. Less strict for NS0 -- we adjust nodes after loading
     * the generated definitions. */
    if(server->bootstrapNS0)
        return UA_STATUSCODE_GOOD;

    /* The value might come from a datasource, so we perform a
     * regular read. */
    UA_DataValue value;
    UA_DataValue_init(&value);
    UA_StatusCode retval = readValueAttribute(server, session, node, &value);
    if(retval != UA_STATUSCODE_GOOD)
        return retval;

    /* We have a value. Write it back to perform checks and adjustments. */
    const char *reason;
    if(node->valueSource == UA_VALUESOURCE_DATA && value.hasValue) {
        if(!compatibleValue(server, session, &node->dataType, node->valueRank,
                            node->arrayDimensionsSize, node->arrayDimensions,
                            &value.value, NULL, &reason)) {
            retval = writeAttribute(server, session, &node->head.nodeId,
                                    UA_ATTRIBUTEID_VALUE, &value.value,
                                    &UA_TYPES[UA_TYPES_VARIANT]);
        }
        UA_DataValue_clear(&value);
        return retval;
    }

    /* Only BaseDataType (Variant) can have empty values */
    if(!value.hasValue &&
       !UA_NodeId_equal(&node->dataType, &UA_TYPES[UA_TYPES_VARIANT].typeId)) {
        /* Warn if that is configured */
        if(server->config.allowEmptyVariables != UA_RULEHANDLING_ACCEPT)
            UA_LOG_DEBUG_SESSION(server->config.logging, session,
                                 "AddNode (%N): The value is empty. "
                                 "But this is only allowed for BaseDataType. "
                                 "Create a matching default value.",
                                 node->head.nodeId);

        /* Abort if that is configured */
        if(server->config.allowEmptyVariables == UA_RULEHANDLING_ABORT)
            retval = UA_STATUSCODE_BADTYPEMISMATCH;

        /* Try to generate and write a default value */
        if(server->config.allowEmptyVariables == UA_RULEHANDLING_DEFAULT) {
            retval = setDefaultValue(server, node);
            if(retval != UA_STATUSCODE_GOOD) {
                UA_LOG_INFO_SESSION(server->config.logging, session,
                                    "AddNode (%N): Could not create a default value "
                                    "with StatusCode %s", node->head.nodeId,
                                    UA_StatusCode_name(retval));
            }
        }
        return retval;
    }

    /* Type-check the value */
    UA_Boolean compatible =
        compatibleValue(server, session, &node->dataType,
            node->valueRank, node->arrayDimensionsSize,
            node->arrayDimensions, &value.value, NULL, &reason);
    if(!compatible) {
        UA_LOG_INFO_SESSION(server->config.logging, session,
                            "AddNode (%N): The VariableNode value has "
                            "failed the type check with reason %s. ",
                            node->head.nodeId, reason);
        retval = UA_STATUSCODE_BADINTERNALERROR;
    }

    UA_DataValue_clear(&value);
    return retval;
}

/********************/
/* Instantiate Node */
/********************/

static const UA_NodeId baseDataVariableType =
    {0, UA_NODEIDTYPE_NUMERIC, {UA_NS0ID_BASEDATAVARIABLETYPE}};
static const UA_NodeId baseObjectType =
    {0, UA_NODEIDTYPE_NUMERIC, {UA_NS0ID_BASEOBJECTTYPE}};
static const UA_NodeId hasTypeDefinition =
    {0, UA_NODEIDTYPE_NUMERIC, {UA_NS0ID_HASTYPEDEFINITION}};

/* Use attributes from the variable type wherever required. Reload the node if
 * changes were made. */
static UA_StatusCode
useVariableTypeAttributes(UA_Server *server, UA_Session *session,
                          const UA_VariableNode *node,
                          const UA_VariableTypeNode *vt) {
    /* If no value is set, see if the vt provides one and copy it. This needs to
     * be done before copying the datatype from the vt, as setting the datatype
     * triggers a typecheck. */
    UA_ReadValueId item;
    UA_ReadValueId_init(&item);
    item.nodeId = node->head.nodeId;
    item.attributeId = UA_ATTRIBUTEID_VALUE;
    UA_DataValue dv = readWithSession(server, session, &item,
                                      UA_TIMESTAMPSTORETURN_NEITHER);

    UA_StatusCode retval = UA_STATUSCODE_GOOD;
    if(dv.hasValue && !dv.value.type) {
        UA_DataValue v;
        UA_DataValue_init(&v);
        retval = readValueAttribute(server, session, (const UA_VariableNode*)vt, &v);
        if(retval == UA_STATUSCODE_GOOD && v.hasValue) {
            retval = writeAttribute(server, session, &node->head.nodeId,
                                    UA_ATTRIBUTEID_VALUE, &v.value,
                                    &UA_TYPES[UA_TYPES_VARIANT]);
        }
        UA_DataValue_clear(&v);

        if(retval != UA_STATUSCODE_GOOD) {
            logAddNode(server->config.logging, session, &node->head.nodeId,
                       "The default content of the VariableType could "
                       "not be used. This may happen if the VariableNode "
                       "makes additional restrictions.");
            retval = UA_STATUSCODE_GOOD;
        }
    }
    UA_DataValue_clear(&dv);

    /* If no datatype is given, use the datatype of the vt */
    if(UA_NodeId_isNull(&node->dataType)) {
        logAddNode(server->config.logging, session, &node->head.nodeId,
                   "No datatype given; Copy the datatype attribute "
                   "from the TypeDefinition");
        retval = writeAttribute(server, session, &node->head.nodeId,
                                UA_ATTRIBUTEID_DATATYPE, &vt->dataType,
                                &UA_TYPES[UA_TYPES_NODEID]);
        if(retval != UA_STATUSCODE_GOOD)
            return retval;
    }

    /* Use the ArrayDimensions of the vt */
    if(node->arrayDimensionsSize == 0 && vt->arrayDimensionsSize > 0) {
        UA_Variant v;
        UA_Variant_init(&v);
        UA_Variant_setArray(&v, vt->arrayDimensions, vt->arrayDimensionsSize,
                            &UA_TYPES[UA_TYPES_UINT32]);
        retval = writeAttribute(server, session, &node->head.nodeId,
                                UA_ATTRIBUTEID_ARRAYDIMENSIONS, &v,
                                &UA_TYPES[UA_TYPES_VARIANT]);
    }

    return retval;
}

/* Search for an instance of "browseName" in node searchInstance. Used during
 * copyChildNodes to find overwritable/mergable nodes. Does not touch
 * outInstanceNodeId if no child is found. */
static UA_StatusCode
findChildByBrowsename(UA_Server *server, UA_Session *session,
                      const UA_NodeId *searchInstance,
                      const UA_QualifiedName *browseName,
                      UA_NodeId *outInstanceNodeId) {
    UA_BrowseDescription bd;
    UA_BrowseDescription_init(&bd);
    bd.nodeId = *searchInstance;
    bd.referenceTypeId = UA_NS0ID(AGGREGATES);
    bd.includeSubtypes = true;
    bd.browseDirection = UA_BROWSEDIRECTION_FORWARD;
    bd.nodeClassMask = UA_NODECLASS_OBJECT | UA_NODECLASS_VARIABLE | UA_NODECLASS_METHOD;
    bd.resultMask = UA_BROWSERESULTMASK_BROWSENAME;

    UA_BrowseResult br;
    UA_BrowseResult_init(&br);
    UA_UInt32 maxrefs = 0;
    Operation_Browse(server, session, &maxrefs, &bd, &br);
    if(br.statusCode != UA_STATUSCODE_GOOD)
        return br.statusCode;

    UA_StatusCode retval = UA_STATUSCODE_GOOD;
    for(size_t i = 0; i < br.referencesSize; ++i) {
        UA_ReferenceDescription *rd = &br.references[i];
        if(rd->browseName.namespaceIndex == browseName->namespaceIndex &&
           UA_String_equal(&rd->browseName.name, &browseName->name)) {
            retval = UA_NodeId_copy(&rd->nodeId.nodeId, outInstanceNodeId);
            break;
        }
    }

    UA_BrowseResult_clear(&br);
    return retval;
}

static const UA_ExpandedNodeId mandatoryId =
    {{0, UA_NODEIDTYPE_NUMERIC, {UA_NS0ID_MODELLINGRULE_MANDATORY}}, {0, NULL}, 0};

static UA_Boolean
isMandatoryChild(UA_Server *server, UA_Session *session,
                 const UA_NodeId *childNodeId) {
    /* Get the child */
    const UA_Node *child = UA_NODESTORE_GET(server, childNodeId);
    if(!child)
        return false;

    /* Look for the reference making the child mandatory */
    UA_Boolean found = false;
    for(size_t i = 0; i < child->head.referencesSize; ++i) {
        UA_NodeReferenceKind *rk = &child->head.references[i];
        if(rk->referenceTypeIndex != UA_REFERENCETYPEINDEX_HASMODELLINGRULE)
            continue;
        if(rk->isInverse)
            continue;

        if(UA_NodeReferenceKind_findTarget(rk, &mandatoryId)) {
            found = true;
            break;
        }
    }

    UA_NODESTORE_RELEASE(server, child);
    return found;
}

static UA_StatusCode
copyAllChildren(UA_Server *server, UA_Session *session,
                const UA_NodeId *source, const UA_NodeId *destination);

static void
Operation_addReference(UA_Server *server, UA_Session *session, void *context,
                       const UA_AddReferencesItem *item, UA_StatusCode *retval);

UA_StatusCode
addRefWithSession(UA_Server *server, UA_Session *session, const UA_NodeId *sourceId,
                  const UA_NodeId *referenceTypeId, const UA_NodeId *targetId,
                  UA_Boolean forward) {
    UA_AddReferencesItem ref_item;
    UA_AddReferencesItem_init(&ref_item);
    ref_item.sourceNodeId = *sourceId;
    ref_item.referenceTypeId = *referenceTypeId;
    ref_item.isForward = forward;
    ref_item.targetNodeId.nodeId = *targetId;

    UA_StatusCode retval = UA_STATUSCODE_GOOD;
    Operation_addReference(server, session, NULL, &ref_item, &retval);
    return retval;
}

UA_StatusCode
addRef(UA_Server *server, const UA_NodeId sourceId,
       const UA_NodeId referenceTypeId, const UA_NodeId targetId,
       UA_Boolean forward) {
    return addRefWithSession(server, &server->adminSession, &sourceId,
                             &referenceTypeId, &targetId, forward);
}

static UA_StatusCode
addInterfaceChildren(UA_Server *server, UA_Session *session,
                     const UA_NodeId *nodeId, const UA_NodeId *typeId) {
    /* Get the hierarchy of the type and all its supertypes */
    UA_NodeId *hierarchy = NULL;
    size_t hierarchySize = 0;
    UA_StatusCode retval = getAllInterfaceChildNodeIds(server, nodeId, typeId,
                                                       &hierarchy, &hierarchySize);
    if(retval != UA_STATUSCODE_GOOD)
        return retval;

    /* Copy members of the type and supertypes (and instantiate them) */
    for(size_t i = 0; i < hierarchySize; ++i) {
        retval = copyAllChildren(server, session, &hierarchy[i], nodeId);
        if(retval != UA_STATUSCODE_GOOD) {
            UA_Array_delete(hierarchy, hierarchySize, &UA_TYPES[UA_TYPES_NODEID]);
            return retval;
        }
    }

    for(size_t i = 0; i < hierarchySize; ++i) {
        UA_NodeId refId = UA_NS0ID(HASINTERFACE);
        retval = addRef(server, *nodeId, refId, hierarchy[i], true);

        /* Don't add the original HasInterface reference to ObjectType sub nodes */
        if(retval == UA_STATUSCODE_BADDUPLICATEREFERENCENOTALLOWED) {
            retval = UA_STATUSCODE_GOOD;
        } else if(retval != UA_STATUSCODE_GOOD) {
            break;
        }
    }

    UA_Array_delete(hierarchy, hierarchySize, &UA_TYPES[UA_TYPES_NODEID]);
    return retval;
}

static UA_StatusCode
copyChild(UA_Server *server, UA_Session *session,
          const UA_NodeId *destinationNodeId,
          const UA_ReferenceDescription *rd) {
    UA_assert(session);
    UA_LOCK_ASSERT(&server->serviceMutex);

    /* Is there an existing child with the browsename? */
    UA_NodeId existingChild = UA_NODEID_NULL;
    UA_StatusCode retval = findChildByBrowsename(server, session, destinationNodeId,
                                                 &rd->browseName, &existingChild);
    if(retval != UA_STATUSCODE_GOOD)
        return retval;

    /* Have a child with that browseName. Deep-copy missing members. */
    if(!UA_NodeId_isNull(&existingChild)) {
        if(rd->nodeClass == UA_NODECLASS_VARIABLE ||
           rd->nodeClass == UA_NODECLASS_OBJECT)
            retval = copyAllChildren(server, session, &rd->nodeId.nodeId, &existingChild);
        UA_NodeId_clear(&existingChild);
        return retval;
    }

    /* Is the child mandatory? If not, ask callback whether child should be instantiated.
     * If not, skip. */
    if(!isMandatoryChild(server, session, &rd->nodeId.nodeId)) {
        if(!server->config.nodeLifecycle.createOptionalChild)
            return UA_STATUSCODE_GOOD;
        UA_Boolean createChild = server->config.nodeLifecycle.
            createOptionalChild(server, &session->sessionId, session->context,
                                &rd->nodeId.nodeId, destinationNodeId, &rd->referenceTypeId);
        if(!createChild)
            return UA_STATUSCODE_GOOD;
    }

    /* Child is a method -> create a reference */
    if(rd->nodeClass == UA_NODECLASS_METHOD) {
        UA_AddReferencesItem newItem;
        UA_AddReferencesItem_init(&newItem);
        newItem.sourceNodeId = *destinationNodeId;
        newItem.referenceTypeId = rd->referenceTypeId;
        newItem.isForward = true;
        newItem.targetNodeId = rd->nodeId;
        newItem.targetNodeClass = UA_NODECLASS_METHOD;
        Operation_addReference(server, session, NULL, &newItem, &retval);
        return retval;
    }

    /* Child is a variable or object */
    if(rd->nodeClass == UA_NODECLASS_VARIABLE ||
       rd->nodeClass == UA_NODECLASS_OBJECT) {
        /* Make a copy of the node */
        UA_Node *node;
        retval = UA_NODESTORE_GETCOPY(server, &rd->nodeId.nodeId, &node);
        if(retval != UA_STATUSCODE_GOOD)
            return retval;

        /* Remove the context of the copied node */
        node->head.context = NULL;
        node->head.constructed = false;
#ifdef UA_ENABLE_SUBSCRIPTIONS
        node->head.monitoredItems = NULL;
#endif

        /* The value backend is copied by default. But we don't want to keep it
         * here. */
        if(node->head.nodeClass == UA_NODECLASS_VARIABLE ||
           node->head.nodeClass == UA_NODECLASS_VARIABLETYPE) {
            if(node->variableNode.valueSource != UA_VALUESOURCE_DATA)
                memset(&node->variableNode.value, 0, sizeof(node->variableNode.value));
            node->variableNode.valueSource = UA_VALUESOURCE_DATA;
            memset(&node->variableNode.valueBackend, 0, sizeof(UA_ValueBackend));
        }

        /* Reset the NodeId (random numeric id will be assigned in the nodestore) */
        UA_NodeId_clear(&node->head.nodeId);
        node->head.nodeId.namespaceIndex = destinationNodeId->namespaceIndex;

        if(server->config.nodeLifecycle.generateChildNodeId) {
            retval = server->config.nodeLifecycle.
                generateChildNodeId(server, &session->sessionId, session->context,
                                    &rd->nodeId.nodeId, destinationNodeId,
                                    &rd->referenceTypeId, &node->head.nodeId);
            if(retval != UA_STATUSCODE_GOOD) {
                UA_NODESTORE_DELETE(server, node);
                return retval;
            }
        }

        /* Remove references, they are re-created from scratch in addnode_finish */
        /* TODO: Be more clever in removing references that are re-added during
         * addnode_finish. That way, we can call addnode_finish also on children that were
         * manually added by the user during addnode_begin and addnode_finish. */
        /* For now we keep all the modelling rule references and delete all others */
        const UA_NodeId nodeId_typesFolder= UA_NS0ID(TYPESFOLDER);
        const UA_ReferenceTypeSet reftypes_aggregates =
            UA_REFTYPESET(UA_REFERENCETYPEINDEX_AGGREGATES);
        UA_ReferenceTypeSet reftypes_skipped;
        /* Check if the hasModellingRule-reference is required (configured or node in an
            instance declaration) */
        if(server->config.modellingRulesOnInstances ||
           isNodeInTree(server, destinationNodeId,
                        &nodeId_typesFolder, &reftypes_aggregates)) {
            reftypes_skipped = UA_REFTYPESET(UA_REFERENCETYPEINDEX_HASMODELLINGRULE);
        } else {
            UA_ReferenceTypeSet_init(&reftypes_skipped);
        }
        reftypes_skipped = UA_ReferenceTypeSet_union(reftypes_skipped, UA_REFTYPESET(UA_REFERENCETYPEINDEX_HASINTERFACE));
        UA_Node_deleteReferencesSubset(node, &reftypes_skipped);

        /* Add the node to the nodestore */
        UA_NodeId newNodeId = UA_NODEID_NULL;
        retval = UA_NODESTORE_INSERT(server, node, &newNodeId);
        /* node = NULL; The pointer is no longer valid */
        if(retval != UA_STATUSCODE_GOOD)
            return retval;

        /* Add the node references */
        retval = addNode_addRefs(server, session, &newNodeId, destinationNodeId,
                                 &rd->referenceTypeId, &rd->typeDefinition.nodeId);
        if(retval != UA_STATUSCODE_GOOD) {
            UA_NODESTORE_REMOVE(server, &newNodeId);
            UA_NodeId_clear(&newNodeId);
            return retval;
        }

        if (rd->nodeClass == UA_NODECLASS_VARIABLE) {
            retval = checkSetIsDynamicVariable(server, session, &newNodeId);

            if(retval != UA_STATUSCODE_GOOD) {
                UA_NODESTORE_REMOVE(server, &newNodeId);
                return retval;
            }
        }

        /* For the new child, recursively copy the members of the original. No
         * typechecking is performed here. Assuming that the original is
         * consistent. */
        retval = copyAllChildren(server, session, &rd->nodeId.nodeId, &newNodeId);
        if(retval != UA_STATUSCODE_GOOD) {
            deleteNode(server, newNodeId, true);
            return retval;
        }

        /* Check if its a dynamic variable, add all type and/or interface
         * children and call the constructor */
        retval = addNode_finish(server, session, &newNodeId);
        if(retval != UA_STATUSCODE_GOOD) {
            deleteNode(server, newNodeId, true);
            return retval;
        }

        /* Clean up.  Because it can happen that a string is assigned as ID at
         * generateChildNodeId. */
        UA_NodeId_clear(&newNodeId);
    }

    return retval;
}

/* Copy any children of Node sourceNodeId to another node destinationNodeId. */
static UA_StatusCode
copyAllChildren(UA_Server *server, UA_Session *session,
                const UA_NodeId *source, const UA_NodeId *destination) {
    /* Browse to get all children of the source */
    UA_BrowseDescription bd;
    UA_BrowseDescription_init(&bd);
    bd.nodeId = *source;
    bd.referenceTypeId = UA_NS0ID(AGGREGATES);
    bd.includeSubtypes = true;
    bd.browseDirection = UA_BROWSEDIRECTION_FORWARD;
    bd.nodeClassMask = UA_NODECLASS_OBJECT | UA_NODECLASS_VARIABLE | UA_NODECLASS_METHOD;
    bd.resultMask = UA_BROWSERESULTMASK_REFERENCETYPEID | UA_BROWSERESULTMASK_NODECLASS |
        UA_BROWSERESULTMASK_BROWSENAME | UA_BROWSERESULTMASK_TYPEDEFINITION;

    UA_BrowseResult br;
    UA_BrowseResult_init(&br);
    UA_UInt32 maxrefs = 0;
    Operation_Browse(server, session, &maxrefs, &bd, &br);
    if(br.statusCode != UA_STATUSCODE_GOOD)
        return br.statusCode;

    UA_StatusCode retval = UA_STATUSCODE_GOOD;
    for(size_t i = 0; i < br.referencesSize; ++i) {
        UA_ReferenceDescription *rd = &br.references[i];
        retval = copyChild(server, session, destination, rd);
        if(retval != UA_STATUSCODE_GOOD)
            break;
    }

    UA_BrowseResult_clear(&br);
    return retval;
}

static UA_StatusCode
addTypeChildren(UA_Server *server, UA_Session *session,
                const UA_NodeId *nodeId, const UA_NodeId *typeId) {
    /* Get the hierarchy of the type and all its supertypes */
    UA_NodeId *hierarchy = NULL;
    size_t hierarchySize = 0;
    UA_StatusCode retval = getParentTypeAndInterfaceHierarchy(server, typeId,
                                                              &hierarchy, &hierarchySize);
    if(retval != UA_STATUSCODE_GOOD)
        return retval;
    UA_assert(hierarchySize < 1000);

    /* Copy members of the type and supertypes (and instantiate them) */
    for(size_t i = 0; i < hierarchySize; ++i) {
        retval = copyAllChildren(server, session, &hierarchy[i], nodeId);
        if(retval != UA_STATUSCODE_GOOD)
            break;
    }

    UA_Array_delete(hierarchy, hierarchySize, &UA_TYPES[UA_TYPES_NODEID]);
    return retval;
}

/************/
/* Add Node */
/************/

static const UA_NodeId hasSubtype = {0, UA_NODEIDTYPE_NUMERIC, {UA_NS0ID_HASSUBTYPE}};

UA_StatusCode
addNode_addRefs(UA_Server *server, UA_Session *session, const UA_NodeId *nodeId,
                const UA_NodeId *parentNodeId, const UA_NodeId *referenceTypeId,
                const UA_NodeId *typeDefinitionId) {
    /* Get the node */
    const UA_Node *type = NULL;
    const UA_Node *node = UA_NODESTORE_GET(server, nodeId);
    if(!node)
        return UA_STATUSCODE_BADNODEIDUNKNOWN;

    /* Use the typeDefinition as parent for type-nodes */
    const UA_NodeHead *head = &node->head;
    if(head->nodeClass == UA_NODECLASS_VARIABLETYPE ||
       head->nodeClass == UA_NODECLASS_OBJECTTYPE ||
       head->nodeClass == UA_NODECLASS_REFERENCETYPE ||
       head->nodeClass == UA_NODECLASS_DATATYPE) {
        if(UA_NodeId_equal(referenceTypeId, &UA_NODEID_NULL))
            referenceTypeId = &hasSubtype;
        const UA_Node *parentNode = UA_NODESTORE_GET(server, parentNodeId);
        if(parentNode) {
            if(parentNode->head.nodeClass == head->nodeClass)
                typeDefinitionId = parentNodeId;
            UA_NODESTORE_RELEASE(server, parentNode);
        }
    }

    UA_StatusCode retval;
    /* Make sure newly created node does not have itself as parent */
    if(UA_NodeId_equal(nodeId, parentNodeId)) {
        logAddNode(server->config.logging, session, nodeId,
                   "A node cannot have itself as parent");
        retval = UA_STATUSCODE_BADINVALIDARGUMENT;
        goto cleanup;
    }


    /* Check parent reference. Objects may have no parent. */
    retval = checkParentReference(server, session, head, parentNodeId, referenceTypeId);
    if(retval != UA_STATUSCODE_GOOD) {
        logAddNode(server->config.logging, session, nodeId,
                   "The parent reference for is invalid");
        goto cleanup;
    }

    /* Replace empty typeDefinition with the most permissive default */
    if((head->nodeClass == UA_NODECLASS_VARIABLE ||
        head->nodeClass == UA_NODECLASS_OBJECT) &&
       UA_NodeId_isNull(typeDefinitionId)) {
        logAddNode(server->config.logging, session, nodeId,
                   "No TypeDefinition. Use the default "
                   "TypeDefinition for the Variable/Object");
        if(head->nodeClass == UA_NODECLASS_VARIABLE)
            typeDefinitionId = &baseDataVariableType;
        else
            typeDefinitionId = &baseObjectType;
    }

    /* Get the node type. There must be a typedefinition for variables, objects
     * and type-nodes. See the above checks. */
    if(!UA_NodeId_isNull(typeDefinitionId)) {
        /* Get the type node */
        type = UA_NODESTORE_GET(server, typeDefinitionId);
        if(!type) {
            logAddNode(server->config.logging, session, nodeId, "Node type not found");
            retval = UA_STATUSCODE_BADTYPEDEFINITIONINVALID;
            goto cleanup;
        }

        UA_Boolean typeOk = false;
        const UA_NodeHead *typeHead = &type->head;
        switch(head->nodeClass) {
            case UA_NODECLASS_DATATYPE:
                typeOk = typeHead->nodeClass == UA_NODECLASS_DATATYPE;
                break;
            case UA_NODECLASS_METHOD:
                typeOk = typeHead->nodeClass == UA_NODECLASS_METHOD;
                break;
            case UA_NODECLASS_OBJECT:
            case UA_NODECLASS_OBJECTTYPE:
                typeOk = typeHead->nodeClass == UA_NODECLASS_OBJECTTYPE;
                break;
            case UA_NODECLASS_REFERENCETYPE:
                typeOk = typeHead->nodeClass == UA_NODECLASS_REFERENCETYPE;
                break;
            case UA_NODECLASS_VARIABLE:
            case UA_NODECLASS_VARIABLETYPE:
                typeOk = typeHead->nodeClass == UA_NODECLASS_VARIABLETYPE;
                break;
            case UA_NODECLASS_VIEW:
                typeOk = typeHead->nodeClass == UA_NODECLASS_VIEW;
                break;
            default:
                typeOk = false;
        }
        if(!typeOk) {
            logAddNode(server->config.logging, session, nodeId,
                       "Type does not match the NodeClass");
            retval = UA_STATUSCODE_BADTYPEDEFINITIONINVALID;
            goto cleanup;
        }

        /* See if the type has the correct node class. For type-nodes, we know
         * that type has the same nodeClass from checkParentReference. */
        if(head->nodeClass == UA_NODECLASS_VARIABLE &&
           type->variableTypeNode.isAbstract) {
            /* Get subtypes of the parent reference types */
            UA_ReferenceTypeSet refTypes1, refTypes2;
            retval |= referenceTypeIndices(server, &parentReferences[0], &refTypes1, true);
            retval |= referenceTypeIndices(server, &parentReferences[1], &refTypes2, true);
            UA_ReferenceTypeSet refTypes = UA_ReferenceTypeSet_union(refTypes1, refTypes2);
            if(retval != UA_STATUSCODE_GOOD)
                goto cleanup;

            /* Abstract variable is allowed if parent is a children of a
             * base data variable. An abstract variable may be part of an
             * object type which again is below BaseObjectType */
            const UA_NodeId variableTypes = UA_NS0ID(BASEDATAVARIABLETYPE);
            const UA_NodeId objectTypes = UA_NS0ID(BASEOBJECTTYPE);
            if(!isNodeInTree(server, parentNodeId, &variableTypes, &refTypes) &&
               !isNodeInTree(server, parentNodeId, &objectTypes, &refTypes)) {
                logAddNode(server->config.logging, session, nodeId,
                           "Type of variable node must be a "
                           "VariableType and cannot be abstract");
                retval = UA_STATUSCODE_BADTYPEDEFINITIONINVALID;
                goto cleanup;
            }
        }

        if(head->nodeClass == UA_NODECLASS_OBJECT &&
           type->objectTypeNode.isAbstract) {
            /* Get subtypes of the parent reference types */
            UA_ReferenceTypeSet refTypes1, refTypes2;
            retval |= referenceTypeIndices(server, &parentReferences[0], &refTypes1, true);
            retval |= referenceTypeIndices(server, &parentReferences[1], &refTypes2, true);
            UA_ReferenceTypeSet refTypes = UA_ReferenceTypeSet_union(refTypes1, refTypes2);
            if(retval != UA_STATUSCODE_GOOD)
                goto cleanup;


            /* Object node created of an abstract ObjectType. Only allowed if
             * within BaseObjectType folder or if it's an event (subType of
             * BaseEventType) */
            const UA_NodeId objectTypes = UA_NS0ID(BASEOBJECTTYPE);
            UA_Boolean isInBaseObjectType =
                isNodeInTree(server, parentNodeId, &objectTypes, &refTypes);

            const UA_NodeId eventTypes = UA_NS0ID(BASEEVENTTYPE);
            UA_Boolean isInBaseEventType =
                isNodeInTree_singleRef(server, &type->head.nodeId, &eventTypes,
                                       UA_REFERENCETYPEINDEX_HASSUBTYPE);

            if(!isInBaseObjectType &&
               !(isInBaseEventType && UA_NodeId_isNull(parentNodeId))) {
                logAddNode(server->config.logging, session, nodeId,
                           "Type of ObjectNode must be ObjectType and not be abstract");
                retval = UA_STATUSCODE_BADTYPEDEFINITIONINVALID;
                goto cleanup;
            }
        }
    }

    /* Add reference to the parent */
    if(!UA_NodeId_isNull(parentNodeId)) {
        if(UA_NodeId_isNull(referenceTypeId)) {
            logAddNode(server->config.logging, session, nodeId,
                       "Reference to parent cannot be null");
            retval = UA_STATUSCODE_BADTYPEDEFINITIONINVALID;
            goto cleanup;
        }

        retval = addRefWithSession(server, session, &head->nodeId, referenceTypeId,
                                   parentNodeId, false);
        if(retval != UA_STATUSCODE_GOOD) {
            logAddNode(server->config.logging, session, nodeId,
                       "Adding reference to parent failed");
            goto cleanup;
        }
    }

    /* Add a hasTypeDefinition reference */
    if(head->nodeClass == UA_NODECLASS_VARIABLE ||
       head->nodeClass == UA_NODECLASS_OBJECT) {
        UA_assert(type != NULL); /* see above */
        retval = addRefWithSession(server, session, &head->nodeId, &hasTypeDefinition,
                                   &type->head.nodeId, true);
        if(retval != UA_STATUSCODE_GOOD) {
            logAddNode(server->config.logging, session, nodeId,
                       "Adding a reference to the type definition failed");
        }
    }

 cleanup:
    UA_NODESTORE_RELEASE(server, node);
    if(type)
        UA_NODESTORE_RELEASE(server, type);
    return retval;
}

/* Create the node and add it to the nodestore. But don't typecheck and add
 * references so far */
UA_StatusCode
addNode_raw(UA_Server *server, UA_Session *session, void *nodeContext,
            const UA_AddNodesItem *item, UA_NodeId *outNewNodeId) {
    /* Do not check access for server */
    if(session != &server->adminSession && server->config.accessControl.allowAddNode) {
<<<<<<< HEAD
        UA_LOCK_ASSERT(&server->serviceMutex);
        UA_UNLOCK(&server->serviceMutex);
        if(!server->config.accessControl.
           allowAddNode(server, &server->config.accessControl,
                        &session->sessionId, session->context, item)) {
            UA_LOCK(&server->serviceMutex);
=======
        UA_LOCK_ASSERT(&server->serviceMutex, 1);
        if(!server->config.accessControl.
           allowAddNode(server, &server->config.accessControl,
                        &session->sessionId, session->sessionHandle, item)) {
>>>>>>> 403f4628
            return UA_STATUSCODE_BADUSERACCESSDENIED;
        }
    }

    /* Check the NamespaceIndex */
    if(item->requestedNewNodeId.nodeId.namespaceIndex >= server->namespacesSize) {
        UA_LOG_INFO_SESSION(server->config.logging, session,
                            "AddNode: Namespace invalid");
        return UA_STATUSCODE_BADNODEIDINVALID;
    }

    if(item->nodeAttributes.encoding != UA_EXTENSIONOBJECT_DECODED &&
       item->nodeAttributes.encoding != UA_EXTENSIONOBJECT_DECODED_NODELETE) {
        UA_LOG_INFO_SESSION(server->config.logging, session,
                            "AddNode: Node attributes invalid");
        return UA_STATUSCODE_BADINTERNALERROR;
    }

    /* Create a Node */
    UA_Node *node = UA_NODESTORE_NEW(server, item->nodeClass);
    if(!node) {
        UA_LOG_INFO_SESSION(server->config.logging, session,
                            "AddNode: Node could not create a node "
                            "in the nodestore");
        return UA_STATUSCODE_BADOUTOFMEMORY;
    }

    UA_NodeId tmpOutId = UA_NODEID_NULL;
    /* Fill the node attributes */
    node->head.context = nodeContext;
    UA_StatusCode retval =
        UA_NodeId_copy(&item->requestedNewNodeId.nodeId, &node->head.nodeId);
    if(retval != UA_STATUSCODE_GOOD)
        goto create_error;

    retval = UA_QualifiedName_copy(&item->browseName, &node->head.browseName);
    if(retval != UA_STATUSCODE_GOOD)
        goto create_error;

    retval = UA_Node_setAttributes(node, item->nodeAttributes.content.decoded.data,
                                   item->nodeAttributes.content.decoded.type);
    if(retval != UA_STATUSCODE_GOOD)
        goto create_error;

    /* Create a current source timestamp for values that don't have any */
    if(node->head.nodeClass == UA_NODECLASS_VARIABLE &&
       !node->variableNode.value.data.value.hasSourceTimestamp) {
        UA_EventLoop *el = server->config.eventLoop;
        node->variableNode.value.data.value.sourceTimestamp = el->dateTime_now(el);
        node->variableNode.value.data.value.hasSourceTimestamp = true;
    }

    /* Add the node to the nodestore */
    if(!outNewNodeId)
        outNewNodeId = &tmpOutId;
    retval = UA_NODESTORE_INSERT(server, node, outNewNodeId);
    if(retval != UA_STATUSCODE_GOOD) {
        UA_LOG_INFO_SESSION(server->config.logging, session,
                            "AddNode: Node could not add the new node "
                            "to the nodestore with error code %s",
                            UA_StatusCode_name(retval));
        return retval;
    }

    if(outNewNodeId == &tmpOutId)
        UA_NodeId_clear(&tmpOutId);

    return UA_STATUSCODE_GOOD;

create_error:
    UA_LOG_INFO_SESSION(server->config.logging, session,
                        "AddNode: Node could not create a node "
                        "with error code %s", UA_StatusCode_name(retval));
    UA_NODESTORE_DELETE(server, node);
    return retval;
}

static UA_StatusCode
findDefaultInstanceBrowseNameNode(UA_Server *server, UA_NodeId startingNode,
                                  UA_NodeId *foundId) {
    UA_NodeId_init(foundId);
    UA_RelativePathElement rpe;
    UA_RelativePathElement_init(&rpe);
    rpe.referenceTypeId = UA_NS0ID(HASPROPERTY);
    rpe.targetName = UA_QUALIFIEDNAME(0, "DefaultInstanceBrowseName");
    UA_BrowsePath bp;
    UA_BrowsePath_init(&bp);
    bp.startingNode = startingNode;
    bp.relativePath.elementsSize = 1;
    bp.relativePath.elements = &rpe;
    UA_BrowsePathResult bpr = translateBrowsePathToNodeIds(server, &bp);
    UA_StatusCode retval = bpr.statusCode;
    if(retval == UA_STATUSCODE_GOOD && bpr.targetsSize > 0)
        retval = UA_NodeId_copy(&bpr.targets[0].targetId.nodeId, foundId);
    UA_BrowsePathResult_clear(&bpr);
    return retval;
}

/* Check if we got a valid browse name for the new node. For object nodes the
 * BrowseName may only be null if the parent type has a
 * 'DefaultInstanceBrowseName' property. */
static UA_StatusCode
checkSetBrowseName(UA_Server *server, UA_Session *session, UA_AddNodesItem *item) {
    /* If the object node already has a browse name we are done here. */
    if(!UA_QualifiedName_isNull(&item->browseName))
        return UA_STATUSCODE_GOOD;

    /* Nodes other than Objects must have a BrowseName */
    if(item->nodeClass != UA_NODECLASS_OBJECT)
        return UA_STATUSCODE_BADBROWSENAMEINVALID;

    /* At this point we have an object with an empty browse name. Check the type
     * node if it has a DefaultInstanceBrowseName property. */
    UA_NodeId defaultBrowseNameNode;
    UA_StatusCode retval =
        findDefaultInstanceBrowseNameNode(server, item->typeDefinition.nodeId,
                                          &defaultBrowseNameNode);
    if(retval != UA_STATUSCODE_GOOD)
        return UA_STATUSCODE_BADBROWSENAMEINVALID;

    UA_Variant defaultBrowseName;
    retval = readWithReadValue(server, &defaultBrowseNameNode,
                               UA_ATTRIBUTEID_VALUE, &defaultBrowseName);
    UA_NodeId_clear(&defaultBrowseNameNode);
    if(retval != UA_STATUSCODE_GOOD)
        return UA_STATUSCODE_BADBROWSENAMEINVALID;

    if(UA_Variant_hasScalarType(&defaultBrowseName, &UA_TYPES[UA_TYPES_QUALIFIEDNAME])) {
        item->browseName = *(UA_QualifiedName*)defaultBrowseName.data;
        UA_QualifiedName_init((UA_QualifiedName*)defaultBrowseName.data);
    } else {
        retval = UA_STATUSCODE_BADBROWSENAMEINVALID;
    }

    UA_Variant_clear(&defaultBrowseName);
    return retval;
}

/* Prepare the node, then add it to the nodestore */
static UA_StatusCode
Operation_addNode_begin(UA_Server *server, UA_Session *session, void *nodeContext,
                        const UA_AddNodesItem *item, const UA_NodeId *parentNodeId,
                        const UA_NodeId *referenceTypeId, UA_NodeId *outNewNodeId) {
    /* Create a temporary NodeId if none is returned */
    UA_NodeId newId;
    if(!outNewNodeId) {
        UA_NodeId_init(&newId);
        outNewNodeId = &newId;
    }

    /* Set the BrowsenName before adding to the Nodestore. The BrowseName is
     * immutable afterwards. */
    UA_Boolean noBrowseName = UA_QualifiedName_isNull(&item->browseName);
    UA_StatusCode retval =
        checkSetBrowseName(server, session, (UA_AddNodesItem*)(uintptr_t)item);
    if(retval != UA_STATUSCODE_GOOD)
        return retval;

    /* Create the node and add it to the nodestore */
    retval = addNode_raw(server, session, nodeContext, item, outNewNodeId);
    if(retval != UA_STATUSCODE_GOOD)
        goto cleanup;

    /* Typecheck and add references to parent and type definition */
    retval = addNode_addRefs(server, session, outNewNodeId, parentNodeId,
                             referenceTypeId, &item->typeDefinition.nodeId);
    if(retval != UA_STATUSCODE_GOOD)
        deleteNode(server, *outNewNodeId, true);

    if(outNewNodeId == &newId)
        UA_NodeId_clear(&newId);

 cleanup:
    if(noBrowseName)
        UA_QualifiedName_clear((UA_QualifiedName*)(uintptr_t)&item->browseName);
    return retval;
}

/* Construct children first */
static UA_StatusCode
recursiveCallConstructors(UA_Server *server, UA_Session *session,
                          const UA_NodeId *nodeId, const UA_Node *type) {
    UA_LOCK_ASSERT(&server->serviceMutex);

    /* Browse the children */
    UA_BrowseDescription bd;
    UA_BrowseDescription_init(&bd);
    bd.nodeId = *nodeId;
    bd.referenceTypeId = UA_NS0ID(AGGREGATES);
    bd.includeSubtypes = true;
    bd.browseDirection = UA_BROWSEDIRECTION_FORWARD;

    UA_BrowseResult br;
    UA_BrowseResult_init(&br);
    UA_UInt32 maxrefs = 0;
    Operation_Browse(server, session, &maxrefs, &bd, &br);
    if(br.statusCode != UA_STATUSCODE_GOOD)
        return br.statusCode;

    /* Call the constructor for every unconstructed child node */
    UA_StatusCode retval = UA_STATUSCODE_GOOD;
    for(size_t i = 0; i < br.referencesSize; ++i) {
        UA_ReferenceDescription *rd = &br.references[i];
        if(!UA_ExpandedNodeId_isLocal(&rd->nodeId))
            continue;
        const UA_Node *target = UA_NODESTORE_GET(server, &rd->nodeId.nodeId);
        if(!target)
            continue;
        if(target->head.constructed) {
            UA_NODESTORE_RELEASE(server, target);
            continue;
        }

        const UA_Node *targetType = NULL;
        if(target->head.nodeClass == UA_NODECLASS_VARIABLE ||
           target->head.nodeClass == UA_NODECLASS_OBJECT) {
            targetType = getNodeType(server, &target->head);
            if(!targetType) {
                UA_NODESTORE_RELEASE(server, target);
                retval = UA_STATUSCODE_BADTYPEDEFINITIONINVALID;
                break;
            }
        }

        UA_NODESTORE_RELEASE(server, target);
        retval = recursiveCallConstructors(server, session, &rd->nodeId.nodeId, targetType);

        if(targetType)
            UA_NODESTORE_RELEASE(server, targetType);
        if(retval != UA_STATUSCODE_GOOD)
            break;
    }

    UA_BrowseResult_clear(&br);

    /* If a child could not be constructed or the node is already constructed */
    if(retval != UA_STATUSCODE_GOOD)
        return retval;

    /* Get the node context */
    const UA_Node *node = UA_NODESTORE_GET(server, nodeId);
    if(!node)
        return UA_STATUSCODE_BADNODEIDUNKNOWN;
    void *context = node->head.context;
    UA_NODESTORE_RELEASE(server, node);

    /* Call the global constructor */
    if(server->config.nodeLifecycle.constructor) {
        retval = server->config.nodeLifecycle.
            constructor(server, &session->sessionId,
<<<<<<< HEAD
                        session->context, nodeId, &context);
        UA_LOCK(&server->serviceMutex);
=======
                        session->sessionHandle, nodeId, &context);
>>>>>>> 403f4628
        if(retval != UA_STATUSCODE_GOOD)
            return retval;
    }

    /* Call the local (per-type) constructor */
    const UA_NodeTypeLifecycle *lifecycle = NULL;
    if(type && node->head.nodeClass == UA_NODECLASS_OBJECT)
        lifecycle = &type->objectTypeNode.lifecycle;
    else if(type && node->head.nodeClass == UA_NODECLASS_VARIABLE)
        lifecycle = &type->variableTypeNode.lifecycle;
    if(lifecycle && lifecycle->constructor) {
        retval = lifecycle->constructor(server, &session->sessionId,
                                        session->context, &type->head.nodeId,
                                        type->head.context, nodeId, &context);
        if(retval != UA_STATUSCODE_GOOD)
            goto global_destructor;
    }

    /* Set the context *and* mark the node as constructed */
    retval = UA_Server_editNode(server, &server->adminSession, nodeId,
                                0, UA_REFERENCETYPESET_NONE, UA_BROWSEDIRECTION_INVALID,
                                (UA_EditNodeCallback)setConstructedNodeContext, context);
    if(retval != UA_STATUSCODE_GOOD)
        goto local_destructor;

    /* All good, return */
    return retval;

    /* Fail. Call the destructors. */
  local_destructor:
    if(lifecycle && lifecycle->destructor) {
<<<<<<< HEAD
        UA_UNLOCK(&server->serviceMutex);
        lifecycle->destructor(server, &session->sessionId, session->context,
=======
        lifecycle->destructor(server, &session->sessionId, session->sessionHandle,
>>>>>>> 403f4628
                              &type->head.nodeId, type->head.context, nodeId, &context);
    }

  global_destructor:
    if(server->config.nodeLifecycle.destructor) {
        server->config.nodeLifecycle.destructor(server, &session->sessionId,
<<<<<<< HEAD
                                                session->context, nodeId, context);
        UA_LOCK(&server->serviceMutex);
=======
                                                session->sessionHandle,
                                                nodeId, context);
>>>>>>> 403f4628
    }
    return retval;
}

/* Add new ReferenceType to the subtypes bitfield */
static UA_StatusCode
addReferenceTypeSubtype(UA_Server *server, UA_Session *session,
                        UA_Node *node, void *context) {
    node->referenceTypeNode.subTypes =
        UA_ReferenceTypeSet_union(node->referenceTypeNode.subTypes,
                                  *(UA_ReferenceTypeSet*)context);
    return UA_STATUSCODE_GOOD;
}

static UA_StatusCode
setReferenceTypeSubtypes(UA_Server *server, const UA_ReferenceTypeNode *node) {
    /* Get the ReferenceTypes upwards in the hierarchy */
    size_t parentsSize = 0;
    UA_ExpandedNodeId *parents = NULL;
    UA_ReferenceTypeSet reftypes_subtype = UA_REFTYPESET(UA_REFERENCETYPEINDEX_HASSUBTYPE);
    UA_StatusCode res =
        browseRecursive(server, 1, &node->head.nodeId, UA_BROWSEDIRECTION_INVERSE,
                        &reftypes_subtype, UA_NODECLASS_UNSPECIFIED,
                        false, &parentsSize, &parents);
    if(res != UA_STATUSCODE_GOOD)
        return res;

    /* Add the ReferenceTypeIndex of this node */
    const UA_ReferenceTypeSet *newRefSet = &node->subTypes;
    for(size_t i = 0; i < parentsSize; i++) {
        UA_Server_editNode(server, &server->adminSession, &parents[i].nodeId,
                           0, UA_REFERENCETYPESET_NONE, UA_BROWSEDIRECTION_INVALID,
                           addReferenceTypeSubtype, (void*)(uintptr_t)newRefSet);
    }

    UA_Array_delete(parents, parentsSize, &UA_TYPES[UA_TYPES_EXPANDEDNODEID]);
    return UA_STATUSCODE_GOOD;
}

static UA_StatusCode
setVariableNodeDynamic(UA_Server *server, const UA_NodeId *nodeId,
                       UA_Boolean isDynamic) {
    UA_Node *node =
        UA_NODESTORE_GET_EDIT_SELECTIVE(server, nodeId, 0, UA_REFERENCETYPESET_NONE,
                                        UA_BROWSEDIRECTION_INVALID);
    if(!node)
        return UA_STATUSCODE_BADNODEIDINVALID;
    UA_StatusCode res = UA_STATUSCODE_GOOD;
    if(node->head.nodeClass == UA_NODECLASS_VARIABLE)
        ((UA_VariableNode*)node)->isDynamic = isDynamic;
    else
        res = UA_STATUSCODE_BADINTERNALERROR;
    UA_NODESTORE_RELEASE(server, node);
    return res;
}

static UA_StatusCode
checkSetIsDynamicVariable(UA_Server *server, UA_Session *session,
                          const UA_NodeId *nodeId) {
    /* Get all hierarchical reference types */
    UA_ReferenceTypeSet reftypes_hierarchical;
    UA_ReferenceTypeSet_init(&reftypes_hierarchical);
    UA_NodeId hierarchicalRefs = UA_NS0ID(HIERARCHICALREFERENCES);
    UA_StatusCode res =
        referenceTypeIndices(server, &hierarchicalRefs, &reftypes_hierarchical, true);
    if(res != UA_STATUSCODE_GOOD)
        return res;

    /* Is the variable under the server object? */
    UA_NodeId serverNodeId = UA_NS0ID(SERVER);
    if(isNodeInTree(server, nodeId, &serverNodeId, &reftypes_hierarchical))
        return UA_STATUSCODE_GOOD;

    /* Is the variable in the type hierarchy? */
    UA_NodeId typesNodeId = UA_NS0ID(TYPESFOLDER);
    if(isNodeInTree(server, nodeId, &typesNodeId, &reftypes_hierarchical))
        return UA_STATUSCODE_GOOD;

    /* Is the variable a property of a method node (InputArguments /
     * OutputArguments)? */
    UA_BrowseDescription bd;
    UA_BrowseDescription_init(&bd);
    bd.nodeId = *nodeId;
    bd.browseDirection = UA_BROWSEDIRECTION_INVERSE;
    bd.referenceTypeId = UA_NS0ID(HASPROPERTY);
    bd.includeSubtypes = false;
    bd.nodeClassMask = UA_NODECLASS_METHOD;
    UA_BrowseResult br;
    UA_BrowseResult_init(&br);
    UA_UInt32 maxrefs = 0;
    Operation_Browse(server, session, &maxrefs, &bd, &br);
    UA_Boolean hasParentMethod = (br.referencesSize > 0);
    UA_BrowseResult_clear(&br);
    if(hasParentMethod)
        return UA_STATUSCODE_GOOD;

    /* Set the variable to "dynamic" */
    return setVariableNodeDynamic(server, nodeId, true);
}

UA_StatusCode
UA_Server_setVariableNodeDynamic(UA_Server *server, const UA_NodeId nodeId,
                                 UA_Boolean isDynamic) {
    UA_LOCK(&server->serviceMutex);
    UA_StatusCode res = setVariableNodeDynamic(server, &nodeId, isDynamic);
    UA_UNLOCK(&server->serviceMutex);
    return res;
}

/* Children, references, type-checking, constructors. */
UA_StatusCode
addNode_finish(UA_Server *server, UA_Session *session, const UA_NodeId *nodeId) {
    /* Get the node */
    const UA_Node *type = NULL;
    const UA_Node *node = UA_NODESTORE_GET(server, nodeId);
    if(!node)
        return UA_STATUSCODE_BADNODEIDUNKNOWN;

    /* Set the ReferenceTypesSet of subtypes in the ReferenceTypeNode */
    UA_StatusCode retval = UA_STATUSCODE_GOOD;
    if(node->head.nodeClass == UA_NODECLASS_REFERENCETYPE) {
        retval = setReferenceTypeSubtypes(server, &node->referenceTypeNode);
        if(retval != UA_STATUSCODE_GOOD)
            goto cleanup;
    }

    /* Check NodeClass for 'hasSubtype'. UA_NODECLASS_VARIABLE not allowed
     * to have subtype */
    if(node->head.nodeClass == UA_NODECLASS_VARIABLE) {
        for(size_t i = 0; i < node->head.referencesSize; i++) {
            if(node->head.references[i].referenceTypeIndex ==
               UA_REFERENCETYPEINDEX_HASSUBTYPE) {
                UA_LOG_INFO_SESSION(server->config.logging, session,
                                    "AddNode (%N): Variable not allowed "
                                    "to have HasSubType reference",
                                    node->head.nodeId);
                retval = UA_STATUSCODE_BADREFERENCENOTALLOWED;
                goto cleanup;
            }
        }
    }

    /* Set variables to dynamic (source and server timestamps are meaningful) if
     * they fulfill some conditions. (Do this before replacing the default value
     * in a VariableNode. So that the sourceTimestamp is set in the Write service.) */
    if(node->head.nodeClass == UA_NODECLASS_VARIABLE) {
        retval = checkSetIsDynamicVariable(server, session, nodeId);
        if(retval != UA_STATUSCODE_GOOD)
            goto cleanup;
    }

    /* Get the type node */
    if(node->head.nodeClass == UA_NODECLASS_VARIABLE ||
       node->head.nodeClass == UA_NODECLASS_VARIABLETYPE ||
       node->head.nodeClass == UA_NODECLASS_OBJECT) {
        type = getNodeType(server, &node->head);
        if(!type) {
            if(server->bootstrapNS0)
                goto constructor;
            logAddNode(server->config.logging, session, &node->head.nodeId,
                       "Node type not found");
            retval = UA_STATUSCODE_BADTYPEDEFINITIONINVALID;
            goto cleanup;
        }
    }

    /* Initialize and typecheck the variable */
    if(node->head.nodeClass == UA_NODECLASS_VARIABLE ||
       node->head.nodeClass == UA_NODECLASS_VARIABLETYPE) {
        /* Use attributes from the type. The value and value constraints are the
         * same for the variable and variabletype attribute structs. */
        retval = useVariableTypeAttributes(server, session,
                                           &node->variableNode,
                                           &type->variableTypeNode);
        if(retval != UA_STATUSCODE_GOOD) {
            UA_LOG_INFO_SESSION(server->config.logging, session,
                                "AddNode (%N): Using attributes for from "
                                "the variable type failed with error code %s",
                                node->head.nodeId, UA_StatusCode_name(retval));
            goto cleanup;
        }

        /* Get a new pointer to the node. It might have been updated in the
         * background due to a 'Write' operation inside
         * useVariableTypeAttributes. */
        UA_NODESTORE_RELEASE(server, node);
        node = UA_NODESTORE_GET(server, nodeId);
        if(!node || (node->head.nodeClass != UA_NODECLASS_VARIABLE &&
                     node->head.nodeClass != UA_NODECLASS_VARIABLETYPE)) {
            retval = UA_STATUSCODE_BADINTERNALERROR;
            goto cleanup;
        }

        /* Check if all attributes hold the constraints of the type now. The initial
         * attributes must type-check. The constructor might change the attributes
         * again. Then, the changes are type-checked by the normal write service. */
        retval = typeCheckVariableNode(server, session, &node->variableNode,
                                       &type->variableTypeNode);
        if(retval != UA_STATUSCODE_GOOD) {
            UA_LOG_INFO_SESSION(server->config.logging, session,
                                "AddNode (%N): Type-checking failed with error code %s",
                                node->head.nodeId, UA_StatusCode_name(retval));
            goto cleanup;
        }
    }

    /* Add (mandatory) child nodes from the type definition */
    if(node->head.nodeClass == UA_NODECLASS_VARIABLE ||
       node->head.nodeClass == UA_NODECLASS_OBJECT) {
        retval = addTypeChildren(server, session, nodeId, &type->head.nodeId);
        if(retval != UA_STATUSCODE_GOOD) {
            UA_LOG_INFO_SESSION(server->config.logging, session,
                                "AddNode (%N): Adding child nodes "
                                "failed with error code %s",
                                node->head.nodeId, UA_StatusCode_name(retval));
            goto cleanup;
        }
    }

    /* Add (mandatory) child nodes from the HasInterface references */
    if(node->head.nodeClass == UA_NODECLASS_OBJECT) {
        retval = addInterfaceChildren(server, session, nodeId, &type->head.nodeId);
        if(retval != UA_STATUSCODE_GOOD) {
            UA_LOG_INFO_SESSION(server->config.logging, session,
                                "AddNode (%N): Adding child nodes "
                                "interface failed with error code %s",
                                node->head.nodeId, UA_StatusCode_name(retval));
            goto cleanup;
        }
    }

    /* Call the constructor(s) */
 constructor:
    if(!node->head.constructed)
        retval = recursiveCallConstructors(server, session, nodeId, type);
    if(retval != UA_STATUSCODE_GOOD) {
        UA_LOG_INFO_SESSION(server->config.logging, session,
                            "AddNode (%N): Calling the node constructor(s) "
                            "failed with error code %s",
                            node->head.nodeId, UA_StatusCode_name(retval));
    }

 cleanup:
    UA_NODESTORE_RELEASE(server, node);
    if(type)
        UA_NODESTORE_RELEASE(server, type);
    if(retval != UA_STATUSCODE_GOOD)
        deleteNode(server, *nodeId, true);
    return retval;
}

static void
Operation_addNode(UA_Server *server, UA_Session *session, void *nodeContext,
                  const UA_AddNodesItem *item, UA_AddNodesResult *result) {
    result->statusCode =
        Operation_addNode_begin(server, session, nodeContext,
                                item, &item->parentNodeId.nodeId,
                                &item->referenceTypeId, &result->addedNodeId);
    if(result->statusCode != UA_STATUSCODE_GOOD)
        return;

    /* AddNodes_finish */
    result->statusCode = addNode_finish(server, session, &result->addedNodeId);

    /* If finishing failed, the node was deleted */
    if(result->statusCode != UA_STATUSCODE_GOOD)
        UA_NodeId_clear(&result->addedNodeId);
}

void
Service_AddNodes(UA_Server *server, UA_Session *session,
                 const UA_AddNodesRequest *request,
                 UA_AddNodesResponse *response) {
    UA_LOG_DEBUG_SESSION(server->config.logging, session, "Processing AddNodesRequest");
    UA_LOCK_ASSERT(&server->serviceMutex);

    if(server->config.maxNodesPerNodeManagement != 0 &&
       request->nodesToAddSize > server->config.maxNodesPerNodeManagement) {
        response->responseHeader.serviceResult = UA_STATUSCODE_BADTOOMANYOPERATIONS;
        return;
    }

    response->responseHeader.serviceResult =
        UA_Server_processServiceOperations(server, session,
                                           (UA_ServiceOperation)Operation_addNode, NULL,
                                           &request->nodesToAddSize,
                                           &UA_TYPES[UA_TYPES_ADDNODESITEM],
                                           &response->resultsSize,
                                           &UA_TYPES[UA_TYPES_ADDNODESRESULT]);
}

UA_StatusCode
addNode(UA_Server *server, const UA_NodeClass nodeClass, const UA_NodeId requestedNewNodeId,
        const UA_NodeId parentNodeId, const UA_NodeId referenceTypeId,
        const UA_QualifiedName browseName, const UA_NodeId typeDefinition,
        const void *attr, const UA_DataType *attributeType,
        void *nodeContext, UA_NodeId *outNewNodeId) {
    UA_LOCK_ASSERT(&server->serviceMutex);

    /* Create the AddNodesItem */
    UA_AddNodesItem item;
    UA_AddNodesItem_init(&item);
    item.nodeClass = nodeClass;
    item.requestedNewNodeId.nodeId = requestedNewNodeId;
    item.browseName = browseName;
    item.parentNodeId.nodeId = parentNodeId;
    item.referenceTypeId = referenceTypeId;
    item.typeDefinition.nodeId = typeDefinition;
    UA_ExtensionObject_setValueNoDelete(&item.nodeAttributes,
                                        (void*)(uintptr_t)attr, attributeType);

    /* Call the normal addnodes service */
    UA_AddNodesResult result;
    UA_AddNodesResult_init(&result);
    Operation_addNode(server, &server->adminSession, nodeContext, &item, &result);
    if(outNewNodeId)
        *outNewNodeId = result.addedNodeId;
    else
        UA_NodeId_clear(&result.addedNodeId);
    return result.statusCode;
}

UA_StatusCode
__UA_Server_addNode(UA_Server *server, const UA_NodeClass nodeClass,
                    const UA_NodeId *requestedNewNodeId,
                    const UA_NodeId *parentNodeId,
                    const UA_NodeId *referenceTypeId,
                    const UA_QualifiedName browseName,
                    const UA_NodeId *typeDefinition,
                    const UA_NodeAttributes *attr,
                    const UA_DataType *attributeType,
                    void *nodeContext, UA_NodeId *outNewNodeId) {
    UA_LOCK(&server->serviceMutex);
    UA_StatusCode reval =
        addNode(server, nodeClass, *requestedNewNodeId, *parentNodeId,
                *referenceTypeId, browseName, *typeDefinition, attr,
                attributeType, nodeContext, outNewNodeId);
    UA_UNLOCK(&server->serviceMutex);
    return reval;
}

UA_StatusCode
addNode_begin(UA_Server *server, const UA_NodeClass nodeClass,
              const UA_NodeId requestedNewNodeId, const UA_NodeId parentNodeId,
              const UA_NodeId referenceTypeId, const UA_QualifiedName browseName,
              const UA_NodeId typeDefinition, const void *attr,
              const UA_DataType *attributeType, void *nodeContext,
              UA_NodeId *outNewNodeId) {
    UA_AddNodesItem item;
    UA_AddNodesItem_init(&item);
    item.nodeClass = nodeClass;
    item.requestedNewNodeId.nodeId = requestedNewNodeId;
    item.browseName = browseName;
    item.typeDefinition.nodeId = typeDefinition;
    UA_ExtensionObject_setValueNoDelete(&item.nodeAttributes,
                                        (void*)(uintptr_t)attr, attributeType);
    return Operation_addNode_begin(server, &server->adminSession, nodeContext, &item,
                                   &parentNodeId, &referenceTypeId, outNewNodeId);
}

UA_StatusCode
UA_Server_addNode_begin(UA_Server *server, const UA_NodeClass nodeClass,
                        const UA_NodeId requestedNewNodeId, const UA_NodeId parentNodeId,
                        const UA_NodeId referenceTypeId, const UA_QualifiedName browseName,
                        const UA_NodeId typeDefinition, const void *attr,
                        const UA_DataType *attributeType, void *nodeContext,
                        UA_NodeId *outNewNodeId) {
    UA_LOCK(&server->serviceMutex);
    UA_StatusCode res =
        addNode_begin(server, nodeClass, requestedNewNodeId, parentNodeId,
                      referenceTypeId, browseName, typeDefinition, attr,
                      attributeType, nodeContext, outNewNodeId);
    UA_UNLOCK(&server->serviceMutex);
    return res;
}

UA_StatusCode
UA_Server_addNode_finish(UA_Server *server, const UA_NodeId nodeId) {
    UA_LOCK(&server->serviceMutex);
    UA_StatusCode retval = addNode_finish(server, &server->adminSession, &nodeId);
    UA_UNLOCK(&server->serviceMutex);
    return retval;
}

/****************/
/* Delete Nodes */
/****************/

static void
Operation_deleteReference(UA_Server *server, UA_Session *session, void *context,
                          const UA_DeleteReferencesItem *item, UA_StatusCode *retval);

struct RemoveIncomingContext {
    UA_Server *server;
    UA_Session *session;
    UA_DeleteReferencesItem *item;
};

static void *
removeIncomingReferencesCallback(void *context, UA_ReferenceTarget *t) {
    struct RemoveIncomingContext *ctx = (struct RemoveIncomingContext *)context;
    if(!UA_NodePointer_isLocal(t->targetId))
        return NULL;
    UA_StatusCode dummy;
    ctx->item->sourceNodeId = UA_NodePointer_toNodeId(t->targetId);
    Operation_deleteReference(ctx->server, ctx->session, NULL, ctx->item, &dummy);
    return NULL;
}

/* Remove references to this node (in the other nodes) */
static void
removeIncomingReferences(UA_Server *server, UA_Session *session,
                         const UA_NodeHead *head) {
    UA_DeleteReferencesItem item;
    UA_DeleteReferencesItem_init(&item);
    item.targetNodeId.nodeId = head->nodeId;
    item.deleteBidirectional = false;

    struct RemoveIncomingContext ctx;
    ctx.server = server;
    ctx.session = session;
    ctx.item = &item;

    for(size_t i = 0; i < head->referencesSize; ++i) {
        UA_NodeReferenceKind *rk = &head->references[i];
        item.isForward = rk->isInverse;
        item.referenceTypeId =
            *UA_NODESTORE_GETREFERENCETYPEID(server, rk->referenceTypeIndex);
        UA_NodeReferenceKind_iterate(rk, removeIncomingReferencesCallback, &ctx);
    }
}

static void *
checkTargetInRefTree(void *context, UA_ReferenceTarget *t) {
    RefTree *refTree = (RefTree*)context;
    if(!UA_NodePointer_isLocal(t->targetId))
        return NULL;
    UA_NodeId tmpId = UA_NodePointer_toNodeId(t->targetId);
    if(!RefTree_containsNodeId(refTree, &tmpId))
        return (void*)0x1;
    return NULL;
}

/* A node is auto-deleted if all its hierarchical parents are being deleted */
static UA_Boolean
hasParentRef(const UA_NodeHead *head, const UA_ReferenceTypeSet *refSet,
             RefTree *refTree) {
    for(size_t i = 0; i < head->referencesSize; i++) {
        UA_NodeReferenceKind *rk = &head->references[i];
        if(!rk->isInverse)
            continue;
        if(!UA_ReferenceTypeSet_contains(refSet, rk->referenceTypeIndex))
            continue;
        if(UA_NodeReferenceKind_iterate(rk, checkTargetInRefTree, refTree) != NULL)
            return true;
    }
    return false;
}

static void
deconstructNodeSet(UA_Server *server, UA_Session *session,
                   UA_ReferenceTypeSet *hierarchRefsSet, RefTree *refTree) {
    UA_LOCK_ASSERT(&server->serviceMutex);

    /* Deconstruct the nodes based on the RefTree entries, parent nodes first */
    for(size_t i = 0; i < refTree->size; i++) {
        const UA_Node *member = UA_NODESTORE_GET(server, &refTree->targets[i].nodeId);
        if(!member)
            continue;

        /* Call the type-level destructor */
        void *context = member->head.context; /* No longer needed after this function */
        if(member->head.nodeClass == UA_NODECLASS_OBJECT ||
           member->head.nodeClass == UA_NODECLASS_VARIABLE) {
            const UA_Node *type = getNodeType(server, &member->head);
            if(type) {
               /* Get the lifecycle */
               const UA_NodeTypeLifecycle *lifecycle;
               if(member->head.nodeClass == UA_NODECLASS_OBJECT)
                  lifecycle = &type->objectTypeNode.lifecycle;
               else
                  lifecycle = &type->variableTypeNode.lifecycle;

               /* Call the destructor */
               if(lifecycle->destructor) {
                  lifecycle->destructor(server,
                                        &session->sessionId, session->context,
                                        &type->head.nodeId, type->head.context,
                                        &member->head.nodeId, &context);
               }

               /* Release the type node */
               UA_NODESTORE_RELEASE(server, type);
            }
        }

        /* Call the global destructor */
        if(server->config.nodeLifecycle.destructor) {
            server->config.nodeLifecycle.destructor(server, &session->sessionId,
                                                    session->context,
                                                    &member->head.nodeId, context);
        }

        /* Release the node. Don't access the node context from here on. */
        UA_NODESTORE_RELEASE(server, member);

        /* Set the constructed flag to false */
        UA_Server_editNode(server, &server->adminSession, &refTree->targets[i].nodeId,
                           0, UA_REFERENCETYPESET_NONE, UA_BROWSEDIRECTION_INVALID,
                           (UA_EditNodeCallback)setDeconstructedNode, NULL);
    }
}

struct DeleteChildrenContext {
    UA_Server *server;
    const UA_ReferenceTypeSet *hierarchRefsSet;
    RefTree *refTree;
    UA_StatusCode res;
};

static void *
deleteChildrenCallback(void *context, UA_ReferenceTarget *t) {
    struct DeleteChildrenContext *ctx = (struct DeleteChildrenContext*)context;

    /* Get the child */
    const UA_Node *child = UA_NODESTORE_GETFROMREF(ctx->server, t->targetId);
    if(!child)
        return NULL;

    /* Only delete child nodes that have no other parent */
    if(!hasParentRef(&child->head, ctx->hierarchRefsSet, ctx->refTree))
        ctx->res = RefTree_addNodeId(ctx->refTree, &child->head.nodeId, NULL);

    UA_NODESTORE_RELEASE(ctx->server, child);
    return (ctx->res == UA_STATUSCODE_GOOD) ? NULL : (void*)0x01;
}

/* The processNodeLayer function searches all children's of the head node and
 * adds the children node to the RefTree if all incoming references sources are
 * contained in the RefTree (No external references to this node --> node can be
 * deleted) */
static UA_StatusCode
autoDeleteChildren(UA_Server *server, UA_Session *session, RefTree *refTree,
                   const UA_ReferenceTypeSet *hierarchRefsSet, const UA_NodeHead *head){
    struct DeleteChildrenContext ctx;
    ctx.server = server;
    ctx.hierarchRefsSet = hierarchRefsSet;
    ctx.refTree = refTree;
    ctx.res = UA_STATUSCODE_GOOD;

    for(size_t i = 0; i < head->referencesSize; ++i) {
        /* Check if the ReferenceType is hierarchical */
        UA_NodeReferenceKind *rk = &head->references[i];
        if(!UA_ReferenceTypeSet_contains(hierarchRefsSet, rk->referenceTypeIndex))
            continue;

        /* Check if the references are forward (to a child) */
        if(rk->isInverse)
            continue;

        /* Loop over the references */
        UA_NodeReferenceKind_iterate(rk, deleteChildrenCallback, &ctx);
        if(ctx.res != UA_STATUSCODE_GOOD)
            return ctx.res;
    }
    return UA_STATUSCODE_GOOD;
}

/* Build up an ordered set (tree) of all nodes that can be deleted. Step through
 * the ordered set in order to avoid recursion. */
static UA_StatusCode
buildDeleteNodeSet(UA_Server *server, UA_Session *session,
                   const UA_ReferenceTypeSet *hierarchRefsSet,
                   const UA_NodeId *initial, UA_Boolean removeTargetRefs,
                   RefTree *refTree) {
    /* Add the initial node to delete */
    UA_StatusCode res = RefTree_addNodeId(refTree, initial, NULL);
    if(res != UA_STATUSCODE_GOOD)
        return res;

    /* Find out which hierarchical children should also be deleted. We know
     * there are no "external" ExpandedNodeId in the RefTree. */
    size_t pos = 0;
    while(pos < refTree->size) {
        const UA_Node *member = UA_NODESTORE_GET(server, &refTree->targets[pos].nodeId);
        pos++;
        if(!member)
            continue;
        res |= autoDeleteChildren(server, session, refTree, hierarchRefsSet, &member->head);
        UA_NODESTORE_RELEASE(server, member);
    }
    return res;
}

static void
deleteNodeSet(UA_Server *server, UA_Session *session,
              const UA_ReferenceTypeSet *hierarchRefsSet,
              UA_Boolean removeTargetRefs, RefTree *refTree) {
    /* Delete the nodes based on the RefTree entries */
    for(size_t i = refTree->size; i > 0; --i) {
        const UA_Node *member = UA_NODESTORE_GET(server, &refTree->targets[i-1].nodeId);
        if(!member)
            continue;
        UA_NODESTORE_RELEASE(server, member);
        if(removeTargetRefs)
            removeIncomingReferences(server, session, &member->head);
        UA_NODESTORE_REMOVE(server, &member->head.nodeId);
    }
}

static void
deleteNodeOperation(UA_Server *server, UA_Session *session, void *context,
                    const UA_DeleteNodesItem *item, UA_StatusCode *result) {
    UA_LOCK_ASSERT(&server->serviceMutex);

    /* Do not check access for server */
    if(session != &server->adminSession && server->config.accessControl.allowDeleteNode) {
        if(!server->config.accessControl.
           allowDeleteNode(server, &server->config.accessControl,
<<<<<<< HEAD
                           &session->sessionId, session->context, item)) {
            UA_LOCK(&server->serviceMutex);
=======
                           &session->sessionId, session->sessionHandle, item)) {
>>>>>>> 403f4628
            *result = UA_STATUSCODE_BADUSERACCESSDENIED;
            return;
        }
    }

    const UA_Node *node = UA_NODESTORE_GET(server, &item->nodeId);
    if(!node) {
        *result = UA_STATUSCODE_BADNODEIDUNKNOWN;
        return;
    }

    if(UA_Node_hasSubTypeOrInstances(&node->head)) {
        UA_LOG_INFO_SESSION(server->config.logging, session,
                            "DeleteNode (%N): Cannot delete a type node with "
                            "active instances or subtypes", node->head.nodeId);
        UA_NODESTORE_RELEASE(server, node);
        *result = UA_STATUSCODE_BADINTERNALERROR;
        return;
    }

    /* TODO: Check if the information model consistency is violated */
    /* TODO: Check if the node is a mandatory child of a parent */

    /* Relase the node. Don't access the pointer after this! */
    UA_NODESTORE_RELEASE(server, node);

    /* A node can be referenced with hierarchical references from several
     * parents in the information model. (But not in a circular way.) The
     * hierarchical references are checked to see if a node can be deleted.
     * Getting the type hierarchy can fail in case of low RAM. In that case the
     * nodes are always deleted. */
    UA_ReferenceTypeSet hierarchRefsSet;
    UA_NodeId hr = UA_NS0ID(HIERARCHICALREFERENCES);
    *result = referenceTypeIndices(server, &hr, &hierarchRefsSet, true);
    if(*result != UA_STATUSCODE_GOOD)
        return;

    /* The list of childs is needed for the deconstructing and deleting phase.
     * Within the processNodeLayer we generate a RefTree based set of childs
     * which can be deleted beside the parent node. */
    RefTree refTree;
    *result = RefTree_init(&refTree);
    if(*result != UA_STATUSCODE_GOOD)
        return;
    *result = buildDeleteNodeSet(server, session, &hierarchRefsSet, &item->nodeId,
                                 item->deleteTargetReferences, &refTree);
    if(*result != UA_STATUSCODE_GOOD) {
        UA_LOG_WARNING_SESSION(server->config.logging, session,
                               "DeleteNode: Incomplete lookup of nodes. "
                               "Still deleting what we have.");
        /* Continue, so the RefTree is cleaned up. Return the error message
         * anyway. */
    }

    /* Deconstruct, then delete, then clean up the set */
    deconstructNodeSet(server, session, &hierarchRefsSet, &refTree);
    deleteNodeSet(server, session, &hierarchRefsSet,
                  item->deleteTargetReferences, &refTree);
    RefTree_clear(&refTree);
}

void
Service_DeleteNodes(UA_Server *server, UA_Session *session,
                    const UA_DeleteNodesRequest *request,
                    UA_DeleteNodesResponse *response) {
    UA_LOG_DEBUG_SESSION(server->config.logging, session,
                         "Processing DeleteNodesRequest");
    UA_LOCK_ASSERT(&server->serviceMutex);

    if(server->config.maxNodesPerNodeManagement != 0 &&
       request->nodesToDeleteSize > server->config.maxNodesPerNodeManagement) {
        response->responseHeader.serviceResult = UA_STATUSCODE_BADTOOMANYOPERATIONS;
        return;
    }

    response->responseHeader.serviceResult =
        UA_Server_processServiceOperations(server, session,
                                           (UA_ServiceOperation)deleteNodeOperation,
                                           NULL, &request->nodesToDeleteSize,
                                           &UA_TYPES[UA_TYPES_DELETENODESITEM],
                                           &response->resultsSize,
                                           &UA_TYPES[UA_TYPES_STATUSCODE]);
}

UA_StatusCode
UA_Server_deleteNode(UA_Server *server, const UA_NodeId nodeId,
                     UA_Boolean deleteReferences) {
    UA_LOCK(&server->serviceMutex);
    UA_StatusCode retval = deleteNode(server, nodeId, deleteReferences);
    UA_UNLOCK(&server->serviceMutex);
    return retval;
}

UA_StatusCode
deleteNode(UA_Server *server, const UA_NodeId nodeId,
           UA_Boolean deleteReferences) {
    UA_LOCK_ASSERT(&server->serviceMutex);
    UA_DeleteNodesItem item;
    item.deleteTargetReferences = deleteReferences;
    item.nodeId = nodeId;
    UA_StatusCode retval = UA_STATUSCODE_GOOD;
    deleteNodeOperation(server, &server->adminSession, NULL, &item, &retval);
    return retval;
}

/******************/
/* Add References */
/******************/

static void
Operation_addReference(UA_Server *server, UA_Session *session, void *context,
                       const UA_AddReferencesItem *item, UA_StatusCode *retval) {
    (void)context;
    UA_assert(session);
    UA_LOCK_ASSERT(&server->serviceMutex);

    /* Check access rights */
    if(session != &server->adminSession && server->config.accessControl.allowAddReference) {
        if (!server->config.accessControl.
                allowAddReference(server, &server->config.accessControl,
<<<<<<< HEAD
                                  &session->sessionId, session->context, item)) {
            UA_LOCK(&server->serviceMutex);
=======
                                  &session->sessionId, session->sessionHandle, item)) {
>>>>>>> 403f4628
            *retval = UA_STATUSCODE_BADUSERACCESSDENIED;
            return;
        }
    }

    /* TODO: Currently no expandednodeids are allowed */
    if(item->targetServerUri.length > 0) {
        *retval = UA_STATUSCODE_BADNOTIMPLEMENTED;
        return;
    }

    /* Check the ReferenceType and get the index */
    const UA_Node *refType = UA_NODESTORE_GET(server, &item->referenceTypeId);
    if(!refType) {
        UA_LOG_DEBUG_SESSION(server->config.logging, session,
                             "Cannot add reference - ReferenceType %N unknown",
                             item->referenceTypeId);
        *retval = UA_STATUSCODE_BADREFERENCETYPEIDINVALID;
        return;
    }
    if(refType->head.nodeClass != UA_NODECLASS_REFERENCETYPE) {
        UA_LOG_DEBUG_SESSION(server->config.logging, session,
                             "Cannot add reference - ReferenceType %N with wrong NodeClass",
                             item->referenceTypeId);
        UA_NODESTORE_RELEASE(server, refType);
        *retval = UA_STATUSCODE_BADREFERENCETYPEIDINVALID;
        return;
    }
    UA_Byte refTypeIndex = refType->referenceTypeNode.referenceTypeIndex;
    UA_NODESTORE_RELEASE(server, refType);

    /* Get the source and target node (editable). Include only the BrowseName
     * and the relevant ReferenceType and direction. Don't modify the target
     * node if it lives on a different server. */
    UA_Node *targetNode = NULL;
    if(UA_ExpandedNodeId_isLocal(&item->targetNodeId)) {
        if(UA_NodeId_equal(&item->targetNodeId.nodeId, &item->sourceNodeId)) {
            *retval = UA_STATUSCODE_GOOD;
            UA_LOG_INFO_SESSION(server->config.logging, session,
                                "Cannot add reference - source and target %N are identical",
                                item->targetNodeId.nodeId);
            return;
        }
        targetNode =
            UA_NODESTORE_GET_EDIT_SELECTIVE(server, &item->targetNodeId.nodeId,
                                            UA_NODEATTRIBUTESMASK_BROWSENAME,
                                            UA_REFTYPESET(refTypeIndex),
                                            (!item->isForward) ?
                                            UA_BROWSEDIRECTION_FORWARD : UA_BROWSEDIRECTION_INVERSE);
        if(!targetNode) {
            UA_LOG_DEBUG_SESSION(server->config.logging, session,
                                 "Cannot add reference - target %N does not exist",
                                 item->targetNodeId.nodeId);
            *retval = UA_STATUSCODE_BADTARGETNODEIDINVALID;
            return;
        }
    }

    UA_Node *sourceNode =
        UA_NODESTORE_GET_EDIT_SELECTIVE(server, &item->sourceNodeId,
                                        UA_NODEATTRIBUTESMASK_BROWSENAME,
                                        UA_REFTYPESET(refTypeIndex),
                                        item->isForward ?
                                        UA_BROWSEDIRECTION_FORWARD : UA_BROWSEDIRECTION_INVERSE);
    if(!sourceNode) {
        if(targetNode)
            UA_NODESTORE_RELEASE(server, targetNode);
        *retval = UA_STATUSCODE_BADSOURCENODEIDINVALID;
        return;
    }

    /* Add the first direction */
    UA_UInt32 targetNameHash = UA_QualifiedName_hash(&targetNode->head.browseName);
    *retval = UA_Node_addReference(sourceNode, refTypeIndex, item->isForward,
                                   &item->targetNodeId, targetNameHash);
    UA_Boolean firstExisted = false;
    if(*retval == UA_STATUSCODE_BADDUPLICATEREFERENCENOTALLOWED) {
        *retval = UA_STATUSCODE_GOOD;
        firstExisted = true;
    }
    if(*retval != UA_STATUSCODE_GOOD)
        goto cleanup;

    /* Add the second direction */
    if(targetNode) {
        UA_ExpandedNodeId expSourceId;
        UA_ExpandedNodeId_init(&expSourceId);
        expSourceId.nodeId = item->sourceNodeId;
        UA_UInt32 sourceNameHash = UA_QualifiedName_hash(&sourceNode->head.browseName);
        *retval = UA_Node_addReference(targetNode, refTypeIndex, !item->isForward,
                                       &expSourceId, sourceNameHash);

        /* Second direction existed already */
        if(*retval == UA_STATUSCODE_BADDUPLICATEREFERENCENOTALLOWED) {
            /* Set bad result if BOTH directions already existed.
             * But don't delete the reference from source to target. */
            if(!firstExisted)
                *retval = UA_STATUSCODE_GOOD;
            goto cleanup;
        }

        /* Remove first direction if the second direction failed */
        if(*retval != UA_STATUSCODE_GOOD)
            UA_Node_deleteReference(sourceNode, refTypeIndex, item->isForward, &item->targetNodeId);
    }

 cleanup:
    if(targetNode)
        UA_NODESTORE_RELEASE(server, targetNode);
    UA_NODESTORE_RELEASE(server, sourceNode);
}

void
Service_AddReferences(UA_Server *server, UA_Session *session,
                      const UA_AddReferencesRequest *request,
                      UA_AddReferencesResponse *response) {
    UA_LOG_DEBUG_SESSION(server->config.logging, session,
                         "Processing AddReferencesRequest");
    UA_LOCK_ASSERT(&server->serviceMutex);
    UA_assert(session);

    if(server->config.maxNodesPerNodeManagement != 0 &&
       request->referencesToAddSize > server->config.maxNodesPerNodeManagement) {
        response->responseHeader.serviceResult = UA_STATUSCODE_BADTOOMANYOPERATIONS;
        return;
    }

    response->responseHeader.serviceResult =
        UA_Server_processServiceOperations(server, session,
                                           (UA_ServiceOperation)Operation_addReference,
                                           NULL, &request->referencesToAddSize,
                                           &UA_TYPES[UA_TYPES_ADDREFERENCESITEM],
                                           &response->resultsSize,
                                           &UA_TYPES[UA_TYPES_STATUSCODE]);
}

UA_StatusCode
UA_Server_addReference(UA_Server *server, const UA_NodeId sourceId,
                       const UA_NodeId refTypeId,
                       const UA_ExpandedNodeId targetId,
                       UA_Boolean isForward) {
    UA_AddReferencesItem item;
    UA_AddReferencesItem_init(&item);
    item.sourceNodeId = sourceId;
    item.referenceTypeId = refTypeId;
    item.isForward = isForward;
    item.targetNodeId = targetId;

    UA_StatusCode retval = UA_STATUSCODE_GOOD;
    UA_LOCK(&server->serviceMutex);
    Operation_addReference(server, &server->adminSession, NULL, &item, &retval);
    UA_UNLOCK(&server->serviceMutex);
    return retval;
}

/*********************/
/* Delete References */
/*********************/

static void
Operation_deleteReference(UA_Server *server, UA_Session *session, void *context,
                          const UA_DeleteReferencesItem *item, UA_StatusCode *retval) {
    /* Do not check access for server */
    if(session != &server->adminSession &&
       server->config.accessControl.allowDeleteReference) {
<<<<<<< HEAD
        UA_LOCK_ASSERT(&server->serviceMutex);
        UA_UNLOCK(&server->serviceMutex);
        if (!server->config.accessControl.
                allowDeleteReference(server, &server->config.accessControl,
                                     &session->sessionId, session->context, item)){
            UA_LOCK(&server->serviceMutex);
=======
        UA_LOCK_ASSERT(&server->serviceMutex, 1);
        if (!server->config.accessControl.
                allowDeleteReference(server, &server->config.accessControl,
                                     &session->sessionId, session->sessionHandle, item)){
>>>>>>> 403f4628
            *retval = UA_STATUSCODE_BADUSERACCESSDENIED;
            return;
        }
    }

    /* Check the ReferenceType and get the RefTypeIndex */
    const UA_Node *refType =
        UA_NODESTORE_GET_SELECTIVE(server, &item->referenceTypeId,
                                   0, UA_REFERENCETYPESET_NONE, UA_BROWSEDIRECTION_INVALID);
    if(!refType) {
        *retval = UA_STATUSCODE_BADREFERENCETYPEIDINVALID;
        return;
    }

    if(refType->head.nodeClass != UA_NODECLASS_REFERENCETYPE) {
        UA_NODESTORE_RELEASE(server, refType);
        *retval = UA_STATUSCODE_BADREFERENCETYPEIDINVALID;
        return;
    }

    UA_Byte refTypeIndex = refType->referenceTypeNode.referenceTypeIndex;
    UA_NODESTORE_RELEASE(server, refType);

    // TODO: Check consistency constraints, remove the references.

    /* Delete the reference in this direction */
    UA_Node *firstNode =
        UA_NODESTORE_GET_EDIT_SELECTIVE(server, &item->sourceNodeId, 0,
                                        UA_REFTYPESET(refTypeIndex),
                                        item->isForward ?
                                        UA_BROWSEDIRECTION_FORWARD : UA_BROWSEDIRECTION_INVERSE);
    if(firstNode) {
        *retval = UA_Node_deleteReference(firstNode, refTypeIndex, item->isForward, &item->targetNodeId);
    } else {
        *retval = UA_STATUSCODE_BADNODEIDUNKNOWN;
    }
    UA_NODESTORE_RELEASE(server, firstNode);
    if(*retval != UA_STATUSCODE_GOOD)
        return;

    if(!item->deleteBidirectional || item->targetNodeId.serverIndex != 0)
        return;

    /* Remove the reference in the second direction */
    if(UA_ExpandedNodeId_isLocal(&item->targetNodeId)) {
        UA_ExpandedNodeId target2;
        UA_ExpandedNodeId_init(&target2);
        target2.nodeId = item->sourceNodeId;
        UA_Node *secondNode =
            UA_NODESTORE_GET_EDIT_SELECTIVE(server, &item->targetNodeId.nodeId, 0,
                                            UA_REFTYPESET(refTypeIndex),
                                            (!item->isForward) ?
                                            UA_BROWSEDIRECTION_FORWARD : UA_BROWSEDIRECTION_INVERSE);
        if(secondNode) {
            *retval = UA_Node_deleteReference(secondNode, refTypeIndex, !item->isForward, &target2);
            UA_NODESTORE_RELEASE(server, secondNode);
        }
    }
}

void
Service_DeleteReferences(UA_Server *server, UA_Session *session,
                         const UA_DeleteReferencesRequest *request,
                         UA_DeleteReferencesResponse *response) {
    UA_LOG_DEBUG_SESSION(server->config.logging, session,
                         "Processing DeleteReferencesRequest");
    UA_LOCK_ASSERT(&server->serviceMutex);

    if(server->config.maxNodesPerNodeManagement != 0 &&
       request->referencesToDeleteSize > server->config.maxNodesPerNodeManagement) {
        response->responseHeader.serviceResult = UA_STATUSCODE_BADTOOMANYOPERATIONS;
        return;
    }

    response->responseHeader.serviceResult =
        UA_Server_processServiceOperations(server, session,
                                           (UA_ServiceOperation)Operation_deleteReference,
                                           NULL, &request->referencesToDeleteSize,
                                           &UA_TYPES[UA_TYPES_DELETEREFERENCESITEM],
                                           &response->resultsSize,
                                           &UA_TYPES[UA_TYPES_STATUSCODE]);
}

UA_StatusCode
deleteReference(UA_Server *server, const UA_NodeId sourceNodeId,
                const UA_NodeId referenceTypeId, UA_Boolean isForward,
                const UA_ExpandedNodeId targetNodeId,
                UA_Boolean deleteBidirectional) {
    UA_DeleteReferencesItem item;
    item.sourceNodeId = sourceNodeId;
    item.referenceTypeId = referenceTypeId;
    item.isForward = isForward;
    item.targetNodeId = targetNodeId;
    item.deleteBidirectional = deleteBidirectional;

    UA_StatusCode retval = UA_STATUSCODE_GOOD;
    Operation_deleteReference(server, &server->adminSession, NULL, &item, &retval);
    return retval;
}

UA_StatusCode
UA_Server_deleteReference(UA_Server *server, const UA_NodeId sourceNodeId,
                          const UA_NodeId referenceTypeId, UA_Boolean isForward,
                          const UA_ExpandedNodeId targetNodeId,
                          UA_Boolean deleteBidirectional) {
    UA_LOCK(&server->serviceMutex);
    UA_StatusCode res = deleteReference(server, sourceNodeId, referenceTypeId,
                                        isForward, targetNodeId, deleteBidirectional);
    UA_UNLOCK(&server->serviceMutex);
    return res;
}

/**********************/
/* Set Value Callback */
/**********************/

static UA_StatusCode
setValueCallback(UA_Server *server, UA_Session *session,
                 UA_VariableNode *node, const UA_ValueCallback *callback) {
    if(node->head.nodeClass != UA_NODECLASS_VARIABLE)
        return UA_STATUSCODE_BADNODECLASSINVALID;
    node->value.data.callback = *callback;
    return UA_STATUSCODE_GOOD;
}

UA_StatusCode
setVariableNode_valueCallback(UA_Server *server, const UA_NodeId nodeId,
                              const UA_ValueCallback callback) {
    return UA_Server_editNode(server, &server->adminSession, &nodeId,
                              UA_NODEATTRIBUTESMASK_VALUE, UA_REFERENCETYPESET_NONE,
                              UA_BROWSEDIRECTION_INVALID,
                              (UA_EditNodeCallback)setValueCallback,
                              /* cast away const because
                               * callback uses const anyway */
                              (UA_ValueCallback *)(uintptr_t) &callback);
}

UA_StatusCode
UA_Server_setVariableNode_valueCallback(UA_Server *server,
                                        const UA_NodeId nodeId,
                                        const UA_ValueCallback callback) {
    UA_LOCK(&server->serviceMutex);
    UA_StatusCode retval = UA_Server_editNode(server, &server->adminSession, &nodeId,
                                              UA_NODEATTRIBUTESMASK_VALUE, UA_REFERENCETYPESET_NONE,
                                              UA_BROWSEDIRECTION_INVALID,
                                              (UA_EditNodeCallback)setValueCallback,
                                              /* cast away const because
                                               * callback uses const anyway */
                                              (UA_ValueCallback *)(uintptr_t) &callback);
    UA_UNLOCK(&server->serviceMutex);
    return retval;
}

/***************************************************/
/* Special Handling of Variables with Data Sources */
/***************************************************/

UA_StatusCode
UA_Server_addDataSourceVariableNode(UA_Server *server, const UA_NodeId requestedNewNodeId,
                                    const UA_NodeId parentNodeId,
                                    const UA_NodeId referenceTypeId,
                                    const UA_QualifiedName browseName,
                                    const UA_NodeId typeDefinition,
                                    const UA_VariableAttributes attr,
                                    const UA_DataSource dataSource,
                                    void *nodeContext, UA_NodeId *outNewNodeId) {
    UA_AddNodesItem item;
    UA_AddNodesItem_init(&item);
    item.nodeClass = UA_NODECLASS_VARIABLE;
    item.requestedNewNodeId.nodeId = requestedNewNodeId;
    item.browseName = browseName;
    UA_ExpandedNodeId typeDefinitionId;
    UA_ExpandedNodeId_init(&typeDefinitionId);
    typeDefinitionId.nodeId = typeDefinition;
    item.typeDefinition = typeDefinitionId;
    UA_ExtensionObject_setValueNoDelete(&item.nodeAttributes, (void*)(uintptr_t)&attr,
                                        &UA_TYPES[UA_TYPES_VARIABLEATTRIBUTES]);
    UA_NodeId newNodeId;
    if(!outNewNodeId) {
        newNodeId = UA_NODEID_NULL;
        outNewNodeId = &newNodeId;
    }

    UA_LOCK(&server->serviceMutex);
    /* Create the node and add it to the nodestore */
    UA_StatusCode retval = addNode_raw(server, &server->adminSession, nodeContext,
                                       &item, outNewNodeId);
    if(retval != UA_STATUSCODE_GOOD)
        goto cleanup;

    /* Set the data source */
    retval = setVariableNode_dataSource(server, *outNewNodeId, dataSource);
    if(retval != UA_STATUSCODE_GOOD)
        goto cleanup;

    /* Typecheck and add references to parent and type definition */
    retval = addNode_addRefs(server, &server->adminSession, outNewNodeId, &parentNodeId,
                             &referenceTypeId, &typeDefinition);
    if(retval != UA_STATUSCODE_GOOD)
        goto cleanup;

    /* Call the constructors */
    retval = addNode_finish(server, &server->adminSession, outNewNodeId);

 cleanup:
    UA_UNLOCK(&server->serviceMutex);
    if(outNewNodeId == &newNodeId)
        UA_NodeId_clear(&newNodeId);

    return retval;
}

static UA_StatusCode
setDataSource(UA_Server *server, UA_Session *session,
              UA_VariableNode *node, const UA_DataSource *dataSource) {
    if(node->head.nodeClass != UA_NODECLASS_VARIABLE)
        return UA_STATUSCODE_BADNODECLASSINVALID;
    if(node->valueSource == UA_VALUESOURCE_DATA)
        UA_DataValue_clear(&node->value.data.value);
    node->value.dataSource = *dataSource;
    node->valueSource = UA_VALUESOURCE_DATASOURCE;
    return UA_STATUSCODE_GOOD;
}

UA_StatusCode
setVariableNode_dataSource(UA_Server *server, const UA_NodeId nodeId,
                           const UA_DataSource dataSource) {
    UA_LOCK_ASSERT(&server->serviceMutex);
    return UA_Server_editNode(server, &server->adminSession, &nodeId,
                              UA_NODEATTRIBUTESMASK_VALUE, UA_REFERENCETYPESET_NONE,
                              UA_BROWSEDIRECTION_INVALID,
                              (UA_EditNodeCallback)setDataSource,
                              /* casting away const because callback casts it back anyway */
                              (UA_DataSource *) (uintptr_t)&dataSource);
}

UA_StatusCode
UA_Server_setVariableNode_dataSource(UA_Server *server, const UA_NodeId nodeId,
                                     const UA_DataSource dataSource) {
    UA_LOCK(&server->serviceMutex);
    UA_StatusCode retval = setVariableNode_dataSource(server, nodeId, dataSource);
    UA_UNLOCK(&server->serviceMutex);
    return retval;
}

/******************************/
/* Set External Value Source  */
/******************************/
static UA_StatusCode
setExternalValueSource(UA_Server *server, UA_Session *session,
                 UA_VariableNode *node, const UA_ValueBackend *externalValueSource) {
    if(node->head.nodeClass != UA_NODECLASS_VARIABLE)
        return UA_STATUSCODE_BADNODECLASSINVALID;
    node->valueBackend.backendType = UA_VALUEBACKENDTYPE_EXTERNAL;
    node->valueBackend.backend.external.value =
        externalValueSource->backend.external.value;
    node->valueBackend.backend.external.callback.notificationRead =
        externalValueSource->backend.external.callback.notificationRead;
    node->valueBackend.backend.external.callback.userWrite =
        externalValueSource->backend.external.callback.userWrite;
    return UA_STATUSCODE_GOOD;
}

/****************************/
/* Set Data Source Callback */
/****************************/
static UA_StatusCode
setDataSourceCallback(UA_Server *server, UA_Session *session,
                 UA_VariableNode *node, const UA_DataSource *dataSource) {
    if(node->head.nodeClass != UA_NODECLASS_VARIABLE)
        return UA_STATUSCODE_BADNODECLASSINVALID;
    node->valueBackend.backendType = UA_VALUEBACKENDTYPE_DATA_SOURCE_CALLBACK;
    node->valueBackend.backend.dataSource.read = dataSource->read;
    node->valueBackend.backend.dataSource.write = dataSource->write;
    return UA_STATUSCODE_GOOD;
}

/**********************/
/* Set Value Backend  */
/**********************/

UA_StatusCode
UA_Server_setVariableNode_valueBackend(UA_Server *server, const UA_NodeId nodeId,
                                       const UA_ValueBackend valueBackend){
    UA_StatusCode retval = UA_STATUSCODE_GOOD;
    UA_LOCK(&server->serviceMutex);
    switch(valueBackend.backendType){
        case UA_VALUEBACKENDTYPE_NONE:
            UA_UNLOCK(&server->serviceMutex);
            return UA_STATUSCODE_BADCONFIGURATIONERROR;
        case UA_VALUEBACKENDTYPE_DATA_SOURCE_CALLBACK:
            retval = UA_Server_editNode(server, &server->adminSession, &nodeId,
                                        UA_NODEATTRIBUTESMASK_VALUE, UA_REFERENCETYPESET_NONE,
                                        UA_BROWSEDIRECTION_INVALID,
                                        (UA_EditNodeCallback) setDataSourceCallback,
                                        (UA_DataSource *)(uintptr_t) &valueBackend.backend.dataSource);
            break;
        case UA_VALUEBACKENDTYPE_INTERNAL:
            break;
        case UA_VALUEBACKENDTYPE_EXTERNAL:
            retval = UA_Server_editNode(server, &server->adminSession, &nodeId,
                                        UA_NODEATTRIBUTESMASK_VALUE, UA_REFERENCETYPESET_NONE,
                                        UA_BROWSEDIRECTION_INVALID,
                                        (UA_EditNodeCallback) setExternalValueSource,
                /* cast away const because callback uses const anyway */
                                        (UA_ValueCallback *)(uintptr_t) &valueBackend);
            break;
    }


    // UA_StatusCode retval = UA_Server_editNode(server, &server->adminSession, &nodeId,
    // (UA_EditNodeCallback)setValueCallback,
    /* cast away const because callback uses const anyway */
    // (UA_ValueCallback *)(uintptr_t) &callback);


    UA_UNLOCK(&server->serviceMutex);
    return retval;
}


/************************************/
/* Special Handling of Method Nodes */
/************************************/

#ifdef UA_ENABLE_METHODCALLS

static const UA_NodeId hasproperty = {0, UA_NODEIDTYPE_NUMERIC, {UA_NS0ID_HASPROPERTY}};
static const UA_NodeId propertytype = {0, UA_NODEIDTYPE_NUMERIC, {UA_NS0ID_PROPERTYTYPE}};

static UA_StatusCode
UA_Server_addMethodNodeEx_finish(UA_Server *server, const UA_NodeId nodeId,
                                 UA_MethodCallback method,
                                 const size_t inputArgumentsSize,
                                 const UA_Argument *inputArguments,
                                 const UA_NodeId inputArgumentsRequestedNewNodeId,
                                 UA_NodeId *inputArgumentsOutNewNodeId,
                                 const size_t outputArgumentsSize,
                                 const UA_Argument *outputArguments,
                                 const UA_NodeId outputArgumentsRequestedNewNodeId,
                                 UA_NodeId *outputArgumentsOutNewNodeId) {
    /* Browse to see which argument nodes exist */
    UA_BrowseDescription bd;
    UA_BrowseDescription_init(&bd);
    bd.nodeId = nodeId;
    bd.referenceTypeId = UA_NS0ID(HASPROPERTY);
    bd.includeSubtypes = false;
    bd.browseDirection = UA_BROWSEDIRECTION_FORWARD;
    bd.nodeClassMask = UA_NODECLASS_VARIABLE;
    bd.resultMask = UA_BROWSERESULTMASK_BROWSENAME;

    UA_BrowseResult br;
    UA_BrowseResult_init(&br);
    UA_UInt32 maxrefs = 0;
    Operation_Browse(server, &server->adminSession, &maxrefs, &bd, &br);

    UA_StatusCode retval = br.statusCode;
    if(retval != UA_STATUSCODE_GOOD) {
        deleteNode(server, nodeId, true);
        UA_BrowseResult_clear(&br);
        return retval;
    }

    /* Filter out the argument nodes */
    UA_NodeId inputArgsId = UA_NODEID_NULL;
    UA_NodeId outputArgsId = UA_NODEID_NULL;
    const UA_QualifiedName inputArgsName = UA_QUALIFIEDNAME(0, "InputArguments");
    const UA_QualifiedName outputArgsName = UA_QUALIFIEDNAME(0, "OutputArguments");
    for(size_t i = 0; i < br.referencesSize; i++) {
        UA_ReferenceDescription *rd = &br.references[i];
        if(rd->browseName.namespaceIndex == 0 &&
           UA_String_equal(&rd->browseName.name, &inputArgsName.name))
            inputArgsId = rd->nodeId.nodeId;
        else if(rd->browseName.namespaceIndex == 0 &&
                UA_String_equal(&rd->browseName.name, &outputArgsName.name))
            outputArgsId = rd->nodeId.nodeId;
    }

    /* Add the Input Arguments VariableNode */
    if(inputArgumentsSize > 0 && UA_NodeId_isNull(&inputArgsId)) {
        UA_VariableAttributes attr = UA_VariableAttributes_default;
        char *name = "InputArguments";
        attr.displayName = UA_LOCALIZEDTEXT("", name);
        attr.dataType = UA_TYPES[UA_TYPES_ARGUMENT].typeId;
        attr.valueRank = UA_VALUERANK_ONE_DIMENSION;
        UA_UInt32 inputArgsSize32 = (UA_UInt32)inputArgumentsSize;
        attr.arrayDimensions = &inputArgsSize32;
        attr.arrayDimensionsSize = 1;
        UA_Variant_setArray(&attr.value, (void *)(uintptr_t)inputArguments,
                            inputArgumentsSize, &UA_TYPES[UA_TYPES_ARGUMENT]);
        retval = addNode(server, UA_NODECLASS_VARIABLE, inputArgumentsRequestedNewNodeId,
                         nodeId, hasproperty, UA_QUALIFIEDNAME(0, name),
                         propertytype, &attr, &UA_TYPES[UA_TYPES_VARIABLEATTRIBUTES],
                         NULL, &inputArgsId);
        if(retval != UA_STATUSCODE_GOOD)
            goto error;
    }

    /* Add the Output Arguments VariableNode */
    if(outputArgumentsSize > 0 && UA_NodeId_isNull(&outputArgsId)) {
        UA_VariableAttributes attr = UA_VariableAttributes_default;
        char *name = "OutputArguments";
        attr.displayName = UA_LOCALIZEDTEXT("", name);
        attr.dataType = UA_TYPES[UA_TYPES_ARGUMENT].typeId;
        attr.valueRank = UA_VALUERANK_ONE_DIMENSION;
        UA_UInt32 outputArgsSize32 = (UA_UInt32)outputArgumentsSize;
        attr.arrayDimensions = &outputArgsSize32;
        attr.arrayDimensionsSize = 1;
        UA_Variant_setArray(&attr.value, (void *)(uintptr_t)outputArguments,
                            outputArgumentsSize, &UA_TYPES[UA_TYPES_ARGUMENT]);
        retval = addNode(server, UA_NODECLASS_VARIABLE, outputArgumentsRequestedNewNodeId,
                         nodeId, hasproperty, UA_QUALIFIEDNAME(0, name),
                         propertytype, &attr, &UA_TYPES[UA_TYPES_VARIABLEATTRIBUTES],
                         NULL, &outputArgsId);
        if(retval != UA_STATUSCODE_GOOD)
            goto error;
    }

    retval = setMethodNode_callback(server, nodeId, method);
    if(retval != UA_STATUSCODE_GOOD)
        goto error;

    /* Call finish to add the parent reference */
    retval = addNode_finish(server, &server->adminSession, &nodeId);
    if(retval != UA_STATUSCODE_GOOD)
        goto error;

    if(inputArgumentsOutNewNodeId != NULL) {
        UA_NodeId_copy(&inputArgsId, inputArgumentsOutNewNodeId);
    }
    if(outputArgumentsOutNewNodeId != NULL) {
        UA_NodeId_copy(&outputArgsId, outputArgumentsOutNewNodeId);
    }
    UA_BrowseResult_clear(&br);
    return retval;

error:
    deleteNode(server, nodeId, true);
    deleteNode(server, inputArgsId, true);
    deleteNode(server, outputArgsId, true);
    UA_BrowseResult_clear(&br);
    return retval;
}

UA_StatusCode
UA_Server_addMethodNode_finish(UA_Server *server, const UA_NodeId nodeId,
                               UA_MethodCallback method,
                               size_t inputArgumentsSize,
                               const UA_Argument* inputArguments,
                               size_t outputArgumentsSize,
                               const UA_Argument* outputArguments) {
    UA_LOCK(&server->serviceMutex);
    UA_StatusCode retval =
        UA_Server_addMethodNodeEx_finish(server, nodeId, method,
                                         inputArgumentsSize, inputArguments,
                                         UA_NODEID_NULL, NULL,
                                         outputArgumentsSize, outputArguments,
                                         UA_NODEID_NULL, NULL);
    UA_UNLOCK(&server->serviceMutex);
    return retval;
}

UA_StatusCode
addMethodNode(UA_Server *server, const UA_NodeId requestedNewNodeId,
              const UA_NodeId parentNodeId, const UA_NodeId referenceTypeId,
              const UA_QualifiedName browseName,
              const UA_MethodAttributes *attr, UA_MethodCallback method,
              size_t inputArgumentsSize, const UA_Argument *inputArguments,
              const UA_NodeId inputArgumentsRequestedNewNodeId,
              UA_NodeId *inputArgumentsOutNewNodeId,
              size_t outputArgumentsSize, const UA_Argument *outputArguments,
              const UA_NodeId outputArgumentsRequestedNewNodeId,
              UA_NodeId *outputArgumentsOutNewNodeId,
              void *nodeContext, UA_NodeId *outNewNodeId) {
    UA_AddNodesItem item;
    UA_AddNodesItem_init(&item);
    item.nodeClass = UA_NODECLASS_METHOD;
    item.requestedNewNodeId.nodeId = requestedNewNodeId;
    item.browseName = browseName;
    UA_ExtensionObject_setValueNoDelete(&item.nodeAttributes, (void*)(uintptr_t)attr,
                                        &UA_TYPES[UA_TYPES_METHODATTRIBUTES]);
    UA_NodeId newId;
    if(!outNewNodeId) {
        UA_NodeId_init(&newId);
        outNewNodeId = &newId;
    }
    UA_StatusCode retval = Operation_addNode_begin(server, &server->adminSession,
                                                   nodeContext, &item, &parentNodeId,
                                                   &referenceTypeId, outNewNodeId);
    if(retval != UA_STATUSCODE_GOOD)
        return retval;

    retval = UA_Server_addMethodNodeEx_finish(server, *outNewNodeId, method,
                                              inputArgumentsSize, inputArguments,
                                              inputArgumentsRequestedNewNodeId,
                                              inputArgumentsOutNewNodeId,
                                              outputArgumentsSize, outputArguments,
                                              outputArgumentsRequestedNewNodeId,
                                              outputArgumentsOutNewNodeId);
    if(outNewNodeId == &newId)
        UA_NodeId_clear(&newId);
    return retval;
}

UA_StatusCode
UA_Server_addMethodNodeEx(UA_Server *server, const UA_NodeId requestedNewNodeId,
                          const UA_NodeId parentNodeId,
                          const UA_NodeId referenceTypeId,
                          const UA_QualifiedName browseName,
                          const UA_MethodAttributes attr, UA_MethodCallback method,
                          size_t inputArgumentsSize, const UA_Argument *inputArguments,
                          const UA_NodeId inputArgumentsRequestedNewNodeId,
                          UA_NodeId *inputArgumentsOutNewNodeId,
                          size_t outputArgumentsSize, const UA_Argument *outputArguments,
                          const UA_NodeId outputArgumentsRequestedNewNodeId,
                          UA_NodeId *outputArgumentsOutNewNodeId,
                          void *nodeContext, UA_NodeId *outNewNodeId) {
    UA_LOCK(&server->serviceMutex);
    UA_StatusCode res = addMethodNode(server, requestedNewNodeId,
                                      parentNodeId, referenceTypeId,
                                      browseName, &attr, method,
                                      inputArgumentsSize, inputArguments,
                                      inputArgumentsRequestedNewNodeId,
                                      inputArgumentsOutNewNodeId,
                                      outputArgumentsSize,
                                      outputArguments,
                                      outputArgumentsRequestedNewNodeId,
                                      outputArgumentsOutNewNodeId,
                                      nodeContext, outNewNodeId);
    UA_UNLOCK(&server->serviceMutex);
    return res;
}

static UA_StatusCode
editMethodCallback(UA_Server *server, UA_Session* session,
                   UA_Node *node, UA_MethodCallback methodCallback) {
    if(node->head.nodeClass != UA_NODECLASS_METHOD)
        return UA_STATUSCODE_BADNODECLASSINVALID;
    node->methodNode.method = methodCallback;
    return UA_STATUSCODE_GOOD;
}

UA_StatusCode
setMethodNode_callback(UA_Server *server,
                       const UA_NodeId methodNodeId,
                       UA_MethodCallback methodCallback) {
    UA_LOCK_ASSERT(&server->serviceMutex);
    return UA_Server_editNode(server, &server->adminSession, &methodNodeId,
                              0, UA_REFERENCETYPESET_NONE, UA_BROWSEDIRECTION_INVALID,
                              (UA_EditNodeCallback)editMethodCallback,
                              (void*)(uintptr_t)methodCallback);
}

UA_StatusCode
UA_Server_setMethodNodeCallback(UA_Server *server,
                                const UA_NodeId methodNodeId,
                                UA_MethodCallback methodCallback) {
    UA_LOCK(&server->serviceMutex);
    UA_StatusCode retVal = setMethodNode_callback(server, methodNodeId, methodCallback);
    UA_UNLOCK(&server->serviceMutex);
    return retVal;
}

UA_StatusCode
UA_Server_getMethodNodeCallback(UA_Server *server,
                                const UA_NodeId methodNodeId,
                                UA_MethodCallback *outMethodCallback) {
    UA_LOCK(&server->serviceMutex);
    const UA_Node *node = UA_NODESTORE_GET(server, &methodNodeId);
    if(!node) {
        UA_UNLOCK(&server->serviceMutex);
        return UA_STATUSCODE_BADNODEIDUNKNOWN;
    }

    if(node->head.nodeClass != UA_NODECLASS_METHOD) {
        UA_NODESTORE_RELEASE(server, node);
        UA_UNLOCK(&server->serviceMutex);
        return UA_STATUSCODE_BADNODECLASSINVALID;
    }

    *outMethodCallback = node->methodNode.method;
    UA_NODESTORE_RELEASE(server, node);
    UA_UNLOCK(&server->serviceMutex);
    return UA_STATUSCODE_GOOD;
}

#endif

/************************/
/* Lifecycle Management */
/************************/

void UA_EXPORT
UA_Server_setAdminSessionContext(UA_Server *server,
                                 void *context) {
    server->adminSession.context = context;
}

static UA_StatusCode
setNodeTypeLifecycleCallback(UA_Server *server, UA_Session *session,
                             UA_Node *node, UA_NodeTypeLifecycle *lifecycle) {
    if(node->head.nodeClass == UA_NODECLASS_OBJECTTYPE) {
        node->objectTypeNode.lifecycle = *lifecycle;
    } else if(node->head.nodeClass == UA_NODECLASS_VARIABLETYPE) {
        node->variableTypeNode.lifecycle = *lifecycle;
    } else {
        return UA_STATUSCODE_BADNODECLASSINVALID;
    }
    return UA_STATUSCODE_GOOD;
}

UA_StatusCode
setNodeTypeLifecycle(UA_Server *server, UA_NodeId nodeId,
                     UA_NodeTypeLifecycle lifecycle) {
    return UA_Server_editNode(server, &server->adminSession, &nodeId,
                              0, UA_REFERENCETYPESET_NONE, UA_BROWSEDIRECTION_INVALID,
                              (UA_EditNodeCallback)setNodeTypeLifecycleCallback,
                              &lifecycle);
}

UA_StatusCode
UA_Server_setNodeTypeLifecycle(UA_Server *server, UA_NodeId nodeId,
                               UA_NodeTypeLifecycle lifecycle) {
    UA_LOCK(&server->serviceMutex);
    UA_StatusCode retval = setNodeTypeLifecycle(server, nodeId, lifecycle);
    UA_UNLOCK(&server->serviceMutex);
    return retval;
}<|MERGE_RESOLUTION|>--- conflicted
+++ resolved
@@ -1023,21 +1023,13 @@
 UA_StatusCode
 addNode_raw(UA_Server *server, UA_Session *session, void *nodeContext,
             const UA_AddNodesItem *item, UA_NodeId *outNewNodeId) {
+    UA_LOCK_ASSERT(&server->serviceMutex);
+
     /* Do not check access for server */
     if(session != &server->adminSession && server->config.accessControl.allowAddNode) {
-<<<<<<< HEAD
-        UA_LOCK_ASSERT(&server->serviceMutex);
-        UA_UNLOCK(&server->serviceMutex);
         if(!server->config.accessControl.
            allowAddNode(server, &server->config.accessControl,
                         &session->sessionId, session->context, item)) {
-            UA_LOCK(&server->serviceMutex);
-=======
-        UA_LOCK_ASSERT(&server->serviceMutex, 1);
-        if(!server->config.accessControl.
-           allowAddNode(server, &server->config.accessControl,
-                        &session->sessionId, session->sessionHandle, item)) {
->>>>>>> 403f4628
             return UA_STATUSCODE_BADUSERACCESSDENIED;
         }
     }
@@ -1288,12 +1280,7 @@
     if(server->config.nodeLifecycle.constructor) {
         retval = server->config.nodeLifecycle.
             constructor(server, &session->sessionId,
-<<<<<<< HEAD
                         session->context, nodeId, &context);
-        UA_LOCK(&server->serviceMutex);
-=======
-                        session->sessionHandle, nodeId, &context);
->>>>>>> 403f4628
         if(retval != UA_STATUSCODE_GOOD)
             return retval;
     }
@@ -1325,25 +1312,14 @@
     /* Fail. Call the destructors. */
   local_destructor:
     if(lifecycle && lifecycle->destructor) {
-<<<<<<< HEAD
-        UA_UNLOCK(&server->serviceMutex);
         lifecycle->destructor(server, &session->sessionId, session->context,
-=======
-        lifecycle->destructor(server, &session->sessionId, session->sessionHandle,
->>>>>>> 403f4628
                               &type->head.nodeId, type->head.context, nodeId, &context);
     }
 
   global_destructor:
     if(server->config.nodeLifecycle.destructor) {
         server->config.nodeLifecycle.destructor(server, &session->sessionId,
-<<<<<<< HEAD
                                                 session->context, nodeId, context);
-        UA_LOCK(&server->serviceMutex);
-=======
-                                                session->sessionHandle,
-                                                nodeId, context);
->>>>>>> 403f4628
     }
     return retval;
 }
@@ -1963,12 +1939,7 @@
     if(session != &server->adminSession && server->config.accessControl.allowDeleteNode) {
         if(!server->config.accessControl.
            allowDeleteNode(server, &server->config.accessControl,
-<<<<<<< HEAD
                            &session->sessionId, session->context, item)) {
-            UA_LOCK(&server->serviceMutex);
-=======
-                           &session->sessionId, session->sessionHandle, item)) {
->>>>>>> 403f4628
             *result = UA_STATUSCODE_BADUSERACCESSDENIED;
             return;
         }
@@ -2089,12 +2060,7 @@
     if(session != &server->adminSession && server->config.accessControl.allowAddReference) {
         if (!server->config.accessControl.
                 allowAddReference(server, &server->config.accessControl,
-<<<<<<< HEAD
                                   &session->sessionId, session->context, item)) {
-            UA_LOCK(&server->serviceMutex);
-=======
-                                  &session->sessionId, session->sessionHandle, item)) {
->>>>>>> 403f4628
             *retval = UA_STATUSCODE_BADUSERACCESSDENIED;
             return;
         }
@@ -2257,22 +2223,14 @@
 static void
 Operation_deleteReference(UA_Server *server, UA_Session *session, void *context,
                           const UA_DeleteReferencesItem *item, UA_StatusCode *retval) {
+    UA_LOCK_ASSERT(&server->serviceMutex);
+
     /* Do not check access for server */
     if(session != &server->adminSession &&
        server->config.accessControl.allowDeleteReference) {
-<<<<<<< HEAD
-        UA_LOCK_ASSERT(&server->serviceMutex);
-        UA_UNLOCK(&server->serviceMutex);
-        if (!server->config.accessControl.
-                allowDeleteReference(server, &server->config.accessControl,
-                                     &session->sessionId, session->context, item)){
-            UA_LOCK(&server->serviceMutex);
-=======
-        UA_LOCK_ASSERT(&server->serviceMutex, 1);
-        if (!server->config.accessControl.
-                allowDeleteReference(server, &server->config.accessControl,
-                                     &session->sessionId, session->sessionHandle, item)){
->>>>>>> 403f4628
+        if(!server->config.accessControl.
+           allowDeleteReference(server, &server->config.accessControl,
+                                &session->sessionId, session->context, item)) {
             *retval = UA_STATUSCODE_BADUSERACCESSDENIED;
             return;
         }
