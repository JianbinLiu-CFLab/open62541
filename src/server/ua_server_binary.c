/* This Source Code Form is subject to the terms of the Mozilla Public
 * License, v. 2.0. If a copy of the MPL was not distributed with this
 * file, You can obtain one at http://mozilla.org/MPL/2.0/.
 *
 *    Copyright 2014-2022 (c) Fraunhofer IOSB (Author: Julius Pfrommer)
 *    Copyright 2014-2016 (c) Sten Grüner
 *    Copyright 2014-2015, 2017 (c) Florian Palm
 *    Copyright 2015-2016 (c) Chris Iatrou
 *    Copyright 2015-2016 (c) Oleksiy Vasylyev
 *    Copyright 2016 (c) Joakim L. Gilje
 *    Copyright 2016-2017 (c) Stefan Profanter, fortiss GmbH
 *    Copyright 2016 (c) TorbenD
 *    Copyright 2017 (c) frax2222
 *    Copyright 2017 (c) Mark Giraud, Fraunhofer IOSB
 *    Copyright 2019 (c) Kalycito Infotech Private Limited
 *    Copyright 2023 (c) Hilscher Gesellschaft für Systemautomation mbH (Author: Phuong Nguyen)
 */

#include <open62541/types.h>
#include <open62541/transport_generated.h>

#include "ua_server_internal.h"
#include "../ua_types_encoding_binary.h"
#include "ua_services.h"
#include "mp_printf.h"

#ifdef UA_DEBUG_DUMP_PKGS_FILE
void UA_debug_dumpCompleteChunk(UA_Server *const server, UA_Connection *const connection,
                                UA_ByteString *messageBuffer);
#endif

/************************************/
/* Binary Protocol Server Component */
/************************************/

/* Maximum numbers of sockets to listen on */
#define UA_MAXSERVERCONNECTIONS 16

typedef struct {
    UA_ConnectionState state;
    uintptr_t connectionId;
    UA_ConnectionManager *connectionManager;
} UA_ServerConnection;

/* Reverse connect */
typedef struct reverse_connect_context {
    UA_String hostname;
    UA_UInt16 port;
    UA_UInt64 handle;

    UA_SecureChannelState state;
    UA_Server_ReverseConnectStateCallback stateCallback;
    void *callbackContext;

     /* If this is set to true, the reverse connection is removed/freed when the
      * connection closes. Otherwise we try to reconnect when the connection
      * closes. */
    UA_Boolean destruction;

    UA_ServerConnection currentConnection;
    UA_SecureChannel *channel;
    LIST_ENTRY(reverse_connect_context) next;
} reverse_connect_context;

/* Binary Protocol Manager */
typedef struct {
    UA_ServerComponent sc;
    const UA_Logger *logging; /* shortcut */
    UA_UInt64 houseKeepingCallbackId;

    UA_ServerConnection serverConnections[UA_MAXSERVERCONNECTIONS];
    size_t serverConnectionsSize;

    UA_ConnectionConfig tcpConnectionConfig; /* Extracted from the server config
                                              * parameters */

    /* SecureChannels */
    TAILQ_HEAD(, UA_SecureChannel) channels;

    /* Reverse Connections */
    LIST_HEAD(, reverse_connect_context) reverseConnects;
    UA_UInt64 reverseConnectsCheckHandle;
    UA_UInt64 lastReverseConnectHandle;
} UA_BinaryProtocolManager;

void setReverseConnectState(UA_Server *server, reverse_connect_context *context,
                            UA_SecureChannelState newState);
UA_StatusCode attemptReverseConnect(UA_BinaryProtocolManager *bpm,
                                    reverse_connect_context *context);
UA_StatusCode setReverseConnectRetryCallback(UA_BinaryProtocolManager *bpm,
                                             UA_Boolean enabled);

/********************/
/* Helper Functions */
/********************/

static void
setBinaryProtocolManagerState(UA_BinaryProtocolManager *bpm,
                              UA_LifecycleState state) {
    if(state == bpm->sc.state)
        return;
    bpm->sc.state = state;
    if(bpm->sc.notifyState)
        bpm->sc.notifyState(&bpm->sc, state);
}

static void
deleteServerSecureChannel(UA_BinaryProtocolManager *bpm,
                          UA_SecureChannel *channel) {
<<<<<<< HEAD
    /* Clean up the SecureChannel. This is the only place where
     * UA_SecureChannel_clear must be called within the server code-base.
     *
     * First detach all Sessions from the SecureChannel. This also removes
     * outstanding Publish requests whose RequestId is valid only for the
     * SecureChannel. */
    while(channel->sessions)
        UA_Session_detachFromSecureChannel(channel->sessions);
=======
    UA_LOCK_ASSERT(&bpm->server->serviceMutex, 1);
>>>>>>> 79bc02fc

    /* Detach the channel from the server list */
    TAILQ_REMOVE(&bpm->sc.server->channels, channel, serverEntry);
    TAILQ_REMOVE(&bpm->channels, channel, componentEntry);

    UA_SecureChannel_clear(channel);

    /* Update the statistics */
    UA_SecureChannelStatistics *scs = &bpm->sc.server->secureChannelStatistics;
    scs->currentChannelCount--;
    switch(channel->shutdownReason) {
    case UA_SHUTDOWNREASON_CLOSE:
        UA_LOG_INFO_CHANNEL(bpm->logging, channel, "SecureChannel closed");
        break;
    case UA_SHUTDOWNREASON_TIMEOUT:
        UA_LOG_INFO_CHANNEL(bpm->logging, channel, "SecureChannel closed due to timeout");
        scs->channelTimeoutCount++;
        break;
    case UA_SHUTDOWNREASON_PURGE:
        UA_LOG_INFO_CHANNEL(bpm->logging, channel, "SecureChannel was purged");
        scs->channelPurgeCount++;
        break;
    case UA_SHUTDOWNREASON_REJECT:
    case UA_SHUTDOWNREASON_SECURITYREJECT:
        UA_LOG_INFO_CHANNEL(bpm->logging, channel, "SecureChannel was rejected");
        scs->rejectedChannelCount++;
        break;
    case UA_SHUTDOWNREASON_ABORT:
        UA_LOG_INFO_CHANNEL(bpm->logging, channel, "SecureChannel was aborted");
        scs->channelAbortCount++;
        break;
    default:
        UA_assert(false);
        break;
    }

    /* Clean up the SecureChannel. This is the only place where
     * UA_SecureChannel_clear must be called within the server code-base. */
    UA_SecureChannel_clear(channel);
    UA_free(channel);
}

UA_StatusCode
sendServiceFault(UA_Server *server, UA_SecureChannel *channel,
                 UA_UInt32 requestId, UA_UInt32 requestHandle,
                 UA_StatusCode statusCode) {
    UA_EventLoop *el = server->config.eventLoop;

    UA_ServiceFault response;
    UA_ServiceFault_init(&response);
    UA_ResponseHeader *responseHeader = &response.responseHeader;
    responseHeader->requestHandle = requestHandle;
    responseHeader->timestamp = el->dateTime_now(el);
    responseHeader->serviceResult = statusCode;

    UA_LOG_DEBUG(channel->securityPolicy->logger, UA_LOGCATEGORY_SERVER,
                 "Sending response for RequestId %u with ServiceResult %s",
                 (unsigned)requestId, UA_StatusCode_name(statusCode));

    /* Send error message. Message type is MSG and not ERR, since we are on a
     * SecureChannel! */
    return UA_SecureChannel_sendSymmetricMessage(channel, requestId,
                                                 UA_MESSAGETYPE_MSG, &response,
                                                 &UA_TYPES[UA_TYPES_SERVICEFAULT]);
}

/* This is not an ERR message, the connection is not closed afterwards */
static UA_StatusCode
decodeHeaderSendServiceFault(UA_Server *server, UA_SecureChannel *channel,
                             const UA_ByteString *msg, size_t offset,
                             const UA_DataType *responseType, UA_UInt32 requestId,
                             UA_StatusCode error) {
    UA_RequestHeader requestHeader;
    UA_StatusCode retval =
        UA_decodeBinaryInternal(msg, &offset, &requestHeader,
                                &UA_TYPES[UA_TYPES_REQUESTHEADER], NULL);
    if(retval != UA_STATUSCODE_GOOD)
        return retval;
    retval = sendServiceFault(server, channel, requestId, requestHeader.requestHandle, error);
    UA_RequestHeader_clear(&requestHeader);
    return retval;
}


/*************************/
/* Process Message Types */
/*************************/

/* HEL -> Open up the connection */
static UA_StatusCode
processHEL(UA_Server *server, UA_SecureChannel *channel, const UA_ByteString *msg) {
    UA_LOCK_ASSERT(&server->serviceMutex, 1);

    UA_ConnectionManager *cm = channel->connectionManager;
    if(!cm || (channel->state != UA_SECURECHANNELSTATE_CONNECTED &&
               channel->state != UA_SECURECHANNELSTATE_RHE_SENT))
        return UA_STATUSCODE_BADINTERNALERROR;

    size_t offset = 0; /* Go to the beginning of the TcpHelloMessage */
    UA_TcpHelloMessage helloMessage;
    UA_StatusCode retval =
        UA_decodeBinaryInternal(msg, &offset, &helloMessage,
                                &UA_TRANSPORT[UA_TRANSPORT_TCPHELLOMESSAGE], NULL);
    if(retval != UA_STATUSCODE_GOOD)
        return retval;

    /* Currently not checked */
    UA_String_copy(&helloMessage.endpointUrl, &channel->endpointUrl);
    UA_String_clear(&helloMessage.endpointUrl);

    /* Parameterize the connection. The TcpHelloMessage casts to a
     * TcpAcknowledgeMessage. */
    retval = UA_SecureChannel_processHELACK(channel,
                                            (UA_TcpAcknowledgeMessage*)&helloMessage);
    if(retval != UA_STATUSCODE_GOOD) {
        UA_LOG_INFO_CHANNEL(server->config.logging, channel,
                            "Error during the HEL/ACK handshake");
        return retval;
    }

    /* Get the send buffer from the network layer */
    UA_ByteString ack_msg;
    UA_ByteString_init(&ack_msg);
    retval = cm->allocNetworkBuffer(cm, channel->connectionId,
                                    &ack_msg, channel->config.sendBufferSize);
    if(retval != UA_STATUSCODE_GOOD)
        return retval;

    /* Build acknowledge response */
    UA_TcpAcknowledgeMessage ackMessage;
    ackMessage.protocolVersion = 0;
    ackMessage.receiveBufferSize = channel->config.recvBufferSize;
    ackMessage.sendBufferSize = channel->config.sendBufferSize;
    ackMessage.maxMessageSize = channel->config.localMaxMessageSize;
    ackMessage.maxChunkCount = channel->config.localMaxChunkCount;

    UA_TcpMessageHeader ackHeader;
    ackHeader.messageTypeAndChunkType = UA_MESSAGETYPE_ACK + UA_CHUNKTYPE_FINAL;
    ackHeader.messageSize = 8 + 20; /* ackHeader + ackMessage */

    /* Encode and send the response */
    UA_Byte *bufPos = ack_msg.data;
    const UA_Byte *bufEnd = &ack_msg.data[ack_msg.length];
    retval |= UA_encodeBinaryInternal(&ackHeader,
                                      &UA_TRANSPORT[UA_TRANSPORT_TCPMESSAGEHEADER],
                                      &bufPos, &bufEnd, NULL, NULL, NULL);
    retval |= UA_encodeBinaryInternal(&ackMessage,
                                      &UA_TRANSPORT[UA_TRANSPORT_TCPACKNOWLEDGEMESSAGE],
                                      &bufPos, &bufEnd, NULL, NULL, NULL);
    if(retval != UA_STATUSCODE_GOOD) {
        cm->freeNetworkBuffer(cm, channel->connectionId, &ack_msg);
        return retval;
    }

    ack_msg.length = ackHeader.messageSize;
    retval = cm->sendWithConnection(cm, channel->connectionId, &UA_KEYVALUEMAP_NULL, &ack_msg);
    if(retval == UA_STATUSCODE_GOOD)
        channel->state = UA_SECURECHANNELSTATE_ACK_SENT;
    return retval;
}

/* OPN -> Open up/renew the securechannel */
static UA_StatusCode
processOPN(UA_Server *server, UA_SecureChannel *channel,
           const UA_UInt32 requestId, const UA_ByteString *msg) {
    UA_LOCK_ASSERT(&server->serviceMutex, 1);

    if(channel->state != UA_SECURECHANNELSTATE_ACK_SENT &&
       channel->state != UA_SECURECHANNELSTATE_OPEN)
        return UA_STATUSCODE_BADINTERNALERROR;
    /* Decode the request */
    UA_NodeId requestType;
    UA_OpenSecureChannelRequest openSecureChannelRequest;
    size_t offset = 0;
    UA_StatusCode retval = UA_NodeId_decodeBinary(msg, &offset, &requestType);
    if(retval != UA_STATUSCODE_GOOD) {
        UA_NodeId_clear(&requestType);
        UA_LOG_WARNING_CHANNEL(server->config.logging, channel,
                               "Could not decode the NodeId. "
                               "Closing the SecureChannel.");
        UA_SecureChannel_shutdown(channel, UA_SHUTDOWNREASON_REJECT);
        return retval;
    }
    retval = UA_decodeBinaryInternal(msg, &offset, &openSecureChannelRequest,
                                     &UA_TYPES[UA_TYPES_OPENSECURECHANNELREQUEST], NULL);

    /* Error occurred */
    const UA_NodeId *opnRequestId =
        &UA_TYPES[UA_TYPES_OPENSECURECHANNELREQUEST].binaryEncodingId;
    if(retval != UA_STATUSCODE_GOOD || !UA_NodeId_equal(&requestType, opnRequestId)) {
        UA_NodeId_clear(&requestType);
        UA_OpenSecureChannelRequest_clear(&openSecureChannelRequest);
        UA_LOG_WARNING_CHANNEL(server->config.logging, channel,
                               "Could not decode the OPN message. "
                               "Closing the SecureChannel.");
        UA_SecureChannel_shutdown(channel, UA_SHUTDOWNREASON_REJECT);
        return retval;
    }
    UA_NodeId_clear(&requestType);

    /* Call the service */
    UA_OpenSecureChannelResponse openScResponse;
    UA_OpenSecureChannelResponse_init(&openScResponse);
    Service_OpenSecureChannel(server, channel, &openSecureChannelRequest, &openScResponse);
    UA_OpenSecureChannelRequest_clear(&openSecureChannelRequest);
    if(openScResponse.responseHeader.serviceResult != UA_STATUSCODE_GOOD) {
        UA_LOG_WARNING_CHANNEL(server->config.logging, channel,
                               "Could not open a SecureChannel. "
                               "Closing the connection.");
        UA_SecureChannel_shutdown(channel, UA_SHUTDOWNREASON_REJECT);
        return openScResponse.responseHeader.serviceResult;
    }

    /* Send the response */
    retval = UA_SecureChannel_sendAsymmetricOPNMessage(channel, requestId, &openScResponse,
                                                       &UA_TYPES[UA_TYPES_OPENSECURECHANNELRESPONSE]);
    UA_OpenSecureChannelResponse_clear(&openScResponse);
    if(retval != UA_STATUSCODE_GOOD) {
        UA_LOG_WARNING_CHANNEL(server->config.logging, channel,
                               "Could not send the OPN answer with error code %s",
                               UA_StatusCode_name(retval));
        UA_SecureChannel_shutdown(channel, UA_SHUTDOWNREASON_REJECT);
    }

    return retval;
}

/* The responseHeader must have the requestHandle already set */
UA_StatusCode
sendResponse(UA_Server *server, UA_SecureChannel *channel, UA_UInt32 requestId,
             UA_Response *response, const UA_DataType *responseType) {
    if(!channel)
        return UA_STATUSCODE_BADINTERNALERROR;

    /* If the overall service call failed, answer with a ServiceFault */
    if(response->responseHeader.serviceResult != UA_STATUSCODE_GOOD)
        return sendServiceFault(server, channel, requestId,
                                response->responseHeader.requestHandle,
                                response->responseHeader.serviceResult);

    /* Prepare the ResponseHeader */
    UA_EventLoop *el = server->config.eventLoop;
    response->responseHeader.timestamp = el->dateTime_now(el);

    /* Start the message context */
    UA_MessageContext mc;
    UA_StatusCode retval = UA_MessageContext_begin(&mc, channel, requestId, UA_MESSAGETYPE_MSG);
    if(retval != UA_STATUSCODE_GOOD)
        return retval;

    /* Assert's required for clang-analyzer */
    UA_assert(mc.buf_pos == &mc.messageBuffer.data[UA_SECURECHANNEL_SYMMETRIC_HEADER_TOTALLENGTH]);
    UA_assert(mc.buf_end <= &mc.messageBuffer.data[mc.messageBuffer.length]);

    /* Encode the response type */
    retval = UA_MessageContext_encode(&mc, &responseType->binaryEncodingId,
                                      &UA_TYPES[UA_TYPES_NODEID]);
    if(retval != UA_STATUSCODE_GOOD)
        return retval;

    /* Encode the response */
    retval = UA_MessageContext_encode(&mc, response, responseType);
    if(retval != UA_STATUSCODE_GOOD)
        return retval;

    /* Finish / send out */
    return UA_MessageContext_finish(&mc);
}

/* A Session is "bound" to a SecureChannel if it was created by the
 * SecureChannel or if it was activated on it. A Session can only be bound to
 * one SecureChannel. A Session can only be closed from the SecureChannel to
 * which it is bound.
 *
 * Returns Good if the AuthenticationToken exists nowhere (for CTT). */
UA_StatusCode
getBoundSession(UA_Server *server, const UA_SecureChannel *channel,
                const UA_NodeId *token, UA_Session **session) {
<<<<<<< HEAD
    UA_EventLoop *el = server->config.eventLoop;
    UA_DateTime nowMonotonic = el->dateTime_nowMonotonic(el);
    for(UA_Session *s = channel->sessions; s; s = s->next) {
        if(!UA_NodeId_equal(token, &s->authenticationToken))
=======
    UA_LOCK_ASSERT(&server->serviceMutex, 1);

    UA_DateTime now = UA_DateTime_nowMonotonic();
    UA_SessionHeader *sh;
    SLIST_FOREACH(sh, &channel->sessions, next) {
        if(!UA_NodeId_equal(token, &sh->authenticationToken))
>>>>>>> 79bc02fc
            continue;

        /* Has the session timed out? */
        if(s->validTill < nowMonotonic) {
            server->serverDiagnosticsSummary.rejectedSessionCount++;
            return UA_STATUSCODE_BADSESSIONCLOSED;
        }

        /* Return the session */
        *session = s;
        return UA_STATUSCODE_GOOD;
    }

    /* Session exists on another SecureChannel */
#ifdef UA_ENABLE_DIAGNOSTICS
    UA_Session *tmpSession = getSessionByToken(server, token);
    if(tmpSession)
        tmpSession->diagnostics.unauthorizedRequestCount++;
#endif
<<<<<<< HEAD

    /* Update the rejected statistics */
    server->serverDiagnosticsSummary.rejectedSessionCount++;
    return UA_STATUSCODE_BADSESSIONIDINVALID;
=======
        return UA_STATUSCODE_BADSECURECHANNELIDINVALID;
    }

    return UA_STATUSCODE_GOOD;
}

static const UA_String securityPolicyNone =
    UA_STRING_STATIC("http://opcfoundation.org/UA/SecurityPolicy#None");

/* Returns a status of the SecureChannel. The detailed service status (usually
 * part of the response) is set in the serviceResult argument. */
static UA_StatusCode
processMSGDecoded(UA_Server *server, UA_SecureChannel *channel, UA_UInt32 requestId,
                  UA_Service service, const UA_Request *request,
                  const UA_DataType *requestType, UA_Response *response,
                  const UA_DataType *responseType, UA_Boolean sessionRequired,
                  size_t counterOffset) {
    UA_LOCK_ASSERT(&server->serviceMutex, 1);

    UA_Session anonymousSession;
    UA_Session *session = NULL;
    UA_StatusCode channelRes = UA_STATUSCODE_GOOD;
    UA_ResponseHeader *rh = &response->responseHeader;

    /* If it is an unencrypted (#None) channel, only allow the discovery services */
    if(server->config.securityPolicyNoneDiscoveryOnly &&
       UA_String_equal(&channel->securityPolicy->policyUri, &securityPolicyNone ) &&
       requestType != &UA_TYPES[UA_TYPES_GETENDPOINTSREQUEST] &&
       requestType != &UA_TYPES[UA_TYPES_FINDSERVERSREQUEST]
#if defined(UA_ENABLE_DISCOVERY) && defined(UA_ENABLE_DISCOVERY_MULTICAST)
       && requestType != &UA_TYPES[UA_TYPES_FINDSERVERSONNETWORKREQUEST]
#endif
       ) {
        rh->serviceResult = UA_STATUSCODE_BADSECURITYPOLICYREJECTED;
        goto send_response;
    }

    /* Session lifecycle services. */
    if(requestType == &UA_TYPES[UA_TYPES_CREATESESSIONREQUEST] ||
       requestType == &UA_TYPES[UA_TYPES_ACTIVATESESSIONREQUEST] ||
       requestType == &UA_TYPES[UA_TYPES_CLOSESESSIONREQUEST]) {
        ((UA_ChannelService)service)(server, channel, request, response);
#ifdef FUZZING_BUILD_MODE_UNSAFE_FOR_PRODUCTION
        /* Store the authentication token so we can help fuzzing by setting
         * these values in the next request automatically */
        if(requestType == &UA_TYPES[UA_TYPES_CREATESESSIONREQUEST]) {
            UA_CreateSessionResponse *res = &response->createSessionResponse;
            UA_NodeId_copy(&res->authenticationToken, &unsafe_fuzz_authenticationToken);
        }
#endif
        goto send_response;
    }

    /* Get the Session bound to the SecureChannel (not necessarily activated) */
    if(!UA_NodeId_isNull(&request->requestHeader.authenticationToken)) {
        rh->serviceResult = getBoundSession(server, channel,
                                            &request->requestHeader.authenticationToken,
                                            &session);
        if(rh->serviceResult != UA_STATUSCODE_GOOD)
            goto send_response;
    }

    /* Set an anonymous, inactive session for services that need no session */
    if(!session) {
        if(sessionRequired) {
#ifdef UA_ENABLE_TYPEDESCRIPTION
            UA_LOG_WARNING_CHANNEL(server->config.logging, channel,
                                   "%s refused without a valid session",
                                   requestType->typeName);
#else
            UA_LOG_WARNING_CHANNEL(server->config.logging, channel,
                                   "Service %" PRIu32 " refused without a valid session",
                                   requestType->binaryEncodingId.identifier.numeric);
#endif
            rh->serviceResult = UA_STATUSCODE_BADSESSIONIDINVALID;
            goto send_response;
        }

        UA_Session_init(&anonymousSession);
        anonymousSession.sessionId = UA_NODEID_GUID(0, UA_GUID_NULL);
        anonymousSession.header.channel = channel;
        session = &anonymousSession;
    }

    UA_assert(session != NULL);

    /* Trying to use a non-activated session? */
    if(sessionRequired && !session->activated) {
#ifdef UA_ENABLE_TYPEDESCRIPTION
        UA_LOG_WARNING_SESSION(server->config.logging, session,
                               "%s refused on a non-activated session",
                               requestType->typeName);
#else
        UA_LOG_WARNING_SESSION(server->config.logging, session,
                               "Service %" PRIu32 " refused on a non-activated session",
                               requestType->binaryEncodingId.identifier.numeric);
#endif
        if(session != &anonymousSession) {
            UA_Server_removeSessionByToken(server, &session->header.authenticationToken,
                                           UA_SHUTDOWNREASON_ABORT);
        }
        rh->serviceResult = UA_STATUSCODE_BADSESSIONNOTACTIVATED;
        goto send_response;
    }

    /* Update the session lifetime */
    UA_Session_updateLifetime(session);

#ifdef UA_ENABLE_SUBSCRIPTIONS
    /* The publish request is not answered immediately */
    if(requestType == &UA_TYPES[UA_TYPES_PUBLISHREQUEST]) {
        rh->serviceResult =
            Service_Publish(server, session, &request->publishRequest, requestId);

        /* Don't send a response */
        goto update_statistics;
    }
#endif

#if UA_MULTITHREADING >= 100 && defined(UA_ENABLE_METHODCALLS)
    /* The call request might not be answered immediately */
    if(requestType == &UA_TYPES[UA_TYPES_CALLREQUEST]) {
        UA_Boolean finished = true;
        Service_CallAsync(server, session, requestId, &request->callRequest,
                          &response->callResponse, &finished);

        /* Async method calls remain. Don't send a response now. In case we have
         * an async call, count as a "good" request for the diagnostics
         * statistic. */
        if(UA_LIKELY(finished))
            goto send_response;
        goto update_statistics;
    }
#endif

    /* Execute the synchronous service call */
    service(server, session, request, response);

    /* Upon success, send the response. Otherwise a ServiceFault. */
 send_response:
    channelRes = sendResponse(server, session, channel,
                              requestId, response, responseType);

    /* Update the diagnostics statistics */
 update_statistics:
#ifdef UA_ENABLE_DIAGNOSTICS
    if(session && session != &server->adminSession) {
        session->diagnostics.totalRequestCount.totalCount++;
        if(rh->serviceResult != UA_STATUSCODE_GOOD)
            session->diagnostics.totalRequestCount.errorCount++;
        if(counterOffset != 0) {
            UA_ServiceCounterDataType *serviceCounter = (UA_ServiceCounterDataType*)
                (((uintptr_t)&session->diagnostics) + counterOffset);
            serviceCounter->totalCount++;
            if(rh->serviceResult != UA_STATUSCODE_GOOD)
                serviceCounter->errorCount++;
        }
    }
#endif

    return channelRes;
>>>>>>> 79bc02fc
}

static UA_StatusCode
processMSG(UA_Server *server, UA_SecureChannel *channel,
           UA_UInt32 requestId, const UA_ByteString *msg) {
    UA_LOCK_ASSERT(&server->serviceMutex, 1);

    if(channel->state != UA_SECURECHANNELSTATE_OPEN)
        return UA_STATUSCODE_BADINTERNALERROR;
    /* Decode the nodeid */
    size_t offset = 0;
    UA_NodeId requestTypeId;
    UA_StatusCode retval = UA_NodeId_decodeBinary(msg, &offset, &requestTypeId);
    if(retval != UA_STATUSCODE_GOOD)
        return retval;
    if(requestTypeId.namespaceIndex != 0 ||
       requestTypeId.identifierType != UA_NODEIDTYPE_NUMERIC)
        UA_NodeId_clear(&requestTypeId); /* leads to badserviceunsupported */

    /* Get the service pointers */
    UA_ServiceDescription *sd = getServiceDescription(requestTypeId.identifier.numeric);
    if(!sd) {
        if(requestTypeId.identifier.numeric ==
           UA_NS0ID_CREATESUBSCRIPTIONREQUEST_ENCODING_DEFAULTBINARY) {
            UA_LOG_INFO_CHANNEL(server->config.logging, channel,
                                "Client requested a subscription, "
                                "but those are not enabled in the build");
        } else {
            UA_LOG_INFO_CHANNEL(server->config.logging, channel,
                                "Unknown request with type identifier %" PRIi32,
                                requestTypeId.identifier.numeric);
        }
        return decodeHeaderSendServiceFault(server, channel, msg, offset,
                                            &UA_TYPES[UA_TYPES_SERVICEFAULT],
                                            requestId, UA_STATUSCODE_BADSERVICEUNSUPPORTED);
    }

    /* Decode the request */
    UA_Request request;
    size_t requestPos = offset; /* Store the offset (for sendServiceFault) */
    UA_DecodeBinaryOptions opt;
    memset(&opt, 0, sizeof(UA_DecodeBinaryOptions));
    opt.customTypes = server->config.customDataTypes;
    retval = UA_decodeBinaryInternal(msg, &offset, &request, sd->requestType, &opt);
    if(retval != UA_STATUSCODE_GOOD) {
        UA_LOG_DEBUG_CHANNEL(server->config.logging, channel,
                             "Could not decode the request with StatusCode %s",
                             UA_StatusCode_name(retval));
        return decodeHeaderSendServiceFault(server, channel, msg, requestPos,
                                            sd->responseType, requestId, retval);
    }

    /* Initialize the response */
    UA_Response response;
    UA_init(&response, sd->responseType);
    response.responseHeader.requestHandle = request.requestHeader.requestHandle;

    /* Process the request */
    lockServer(server);
    UA_Boolean async =
        UA_Server_processRequest(server, channel, requestId, sd, &request, &response);
    unlockServer(server);

    /* Send response if not async */
    if(UA_LIKELY(!async)) {
        retval = sendResponse(server, channel, requestId, &response, sd->responseType);
    }

    /* Clean up */
    UA_clear(&request, sd->requestType);
    UA_clear(&response, sd->responseType);
    return retval;
}

/* Takes decoded messages starting at the nodeid of the content type. */
static UA_StatusCode
processSecureChannelMessage(UA_Server *server, UA_SecureChannel *channel,
                            UA_MessageType messagetype, UA_UInt32 requestId,
                            UA_ByteString *message) {
    UA_LOCK_ASSERT(&server->serviceMutex, 1);

    UA_StatusCode retval = UA_STATUSCODE_GOOD;
    switch(messagetype) {
    case UA_MESSAGETYPE_HEL:
        UA_LOG_TRACE_CHANNEL(server->config.logging, channel, "Process a HEL message");
        retval = processHEL(server, channel, message);
        break;
    case UA_MESSAGETYPE_OPN:
        UA_LOG_TRACE_CHANNEL(server->config.logging, channel, "Process an OPN message");
        retval = processOPN(server, channel, requestId, message);
        break;
    case UA_MESSAGETYPE_MSG:
        UA_LOG_TRACE_CHANNEL(server->config.logging, channel, "Process a MSG");
        retval = processMSG(server, channel, requestId, message);
        break;
    case UA_MESSAGETYPE_CLO:
        UA_LOG_TRACE_CHANNEL(server->config.logging, channel, "Process a CLO");
        Service_CloseSecureChannel(server, channel); /* Regular close */
        break;
    default:
        UA_LOG_TRACE_CHANNEL(server->config.logging, channel, "Invalid message type");
        retval = UA_STATUSCODE_BADTCPMESSAGETYPEINVALID;
        break;
    }
    if(retval != UA_STATUSCODE_GOOD) {
        if(!UA_SecureChannel_isConnected(channel)) {
            UA_LOG_INFO_CHANNEL(server->config.logging, channel,
                                "Processing the message failed. Channel already closed "
                                "with StatusCode %s. ", UA_StatusCode_name(retval));
            return retval;
        }

        UA_LOG_INFO_CHANNEL(server->config.logging, channel,
                            "Processing the message failed with StatusCode %s. "
                            "Closing the channel.", UA_StatusCode_name(retval));
        UA_TcpErrorMessage errMsg;
        UA_TcpErrorMessage_init(&errMsg);
        errMsg.error = retval;
        UA_SecureChannel_sendError(channel, &errMsg);
        UA_ShutdownReason reason;
        switch(retval) {
        case UA_STATUSCODE_BADSECURITYMODEREJECTED:
        case UA_STATUSCODE_BADSECURITYCHECKSFAILED:
        case UA_STATUSCODE_BADSECURECHANNELIDINVALID:
        case UA_STATUSCODE_BADSECURECHANNELTOKENUNKNOWN:
        case UA_STATUSCODE_BADSECURITYPOLICYREJECTED:
        case UA_STATUSCODE_BADCERTIFICATEUSENOTALLOWED:
            reason = UA_SHUTDOWNREASON_SECURITYREJECT;
            break;
        default:
            reason = UA_SHUTDOWNREASON_CLOSE;
            break;
        }
        UA_SecureChannel_shutdown(channel, reason);
    }

    return retval;
}

/* remove the first channel that has no session attached */
static UA_Boolean
purgeFirstChannelWithoutSession(UA_BinaryProtocolManager *bpm) {
    UA_SecureChannel *channel;
    TAILQ_FOREACH(channel, &bpm->channels, componentEntry) {
        if(channel->sessions)
            continue;
        UA_LOG_INFO_CHANNEL(bpm->logging, channel,
                            "Channel was purged since maxSecureChannels was "
                            "reached and channel had no session attached");
        UA_SecureChannel_shutdown(channel, UA_SHUTDOWNREASON_PURGE);
        return true;
    }
    return false;
}

static UA_StatusCode
configServerSecureChannel(void *application, UA_SecureChannel *channel,
                          const UA_AsymmetricAlgorithmSecurityHeader *asymHeader) {
    if(channel->securityPolicy)
        return UA_STATUSCODE_GOOD;

    /* Iterate over available endpoints and choose the correct one */
    UA_Server *server = (UA_Server *)application;
    UA_SecurityPolicy *securityPolicy = NULL;
    for(size_t i = 0; i < server->config.securityPoliciesSize; ++i) {
        UA_SecurityPolicy *policy = &server->config.securityPolicies[i];
        if(!UA_String_equal(&asymHeader->securityPolicyUri, &policy->policyUri))
            continue;

        UA_StatusCode res = policy->asymmetricModule.
            compareCertificateThumbprint(policy, &asymHeader->receiverCertificateThumbprint);
        if(res != UA_STATUSCODE_GOOD)
            continue;

        /* We found the correct policy (except for security mode). The endpoint
         * needs to be selected by the client / server to match the security
         * mode in the endpoint for the session. */
        securityPolicy = policy;
        break;
    }

    if(!securityPolicy)
        return UA_STATUSCODE_BADSECURITYPOLICYREJECTED;

    /* If the sender provides a chain of certificates then we shall extract the
     * ApplicationInstanceCertificate. and ignore the extra bytes. See also: OPC
     * UA Part 6, V1.04, 6.7.2.3 Security Header, Table 42 - Asymmetric
     * algorithm Security header */
    UA_ByteString appInstCert = getLeafCertificate(asymHeader->senderCertificate);

    /* Create the channel context and parse the sender (remote) certificate used
     * for the secureChannel. */
    return UA_SecureChannel_setSecurityPolicy(channel, securityPolicy, &appInstCert);
}

static UA_StatusCode
createServerSecureChannel(UA_BinaryProtocolManager *bpm, UA_ConnectionManager *cm,
                          uintptr_t connectionId, UA_SecureChannel **outChannel) {
<<<<<<< HEAD
    UA_Server *server = bpm->sc.server;
=======
    UA_LOCK_ASSERT(&bpm->server->serviceMutex, 1);

    UA_Server *server = bpm->server;
>>>>>>> 79bc02fc
    UA_ServerConfig *config = &server->config;

    /* Check if we have space for another SC, otherwise try to find an SC
     * without a session and purge it */
    UA_SecureChannelStatistics *scs = &server->secureChannelStatistics;
    if(scs->currentChannelCount >= config->maxSecureChannels &&
       !purgeFirstChannelWithoutSession(bpm))
        return UA_STATUSCODE_BADOUTOFMEMORY;

    /* Allocate memory for the SecureChannel */
    UA_SecureChannel *channel = (UA_SecureChannel*)UA_calloc(1, sizeof(UA_SecureChannel));
    if(!channel)
        return UA_STATUSCODE_BADOUTOFMEMORY;

    /* Set up the initial connection config */
    UA_ConnectionConfig connConfig;
    connConfig.protocolVersion = 0;
    connConfig.recvBufferSize = config->tcpBufSize;
    connConfig.sendBufferSize = config->tcpBufSize;
    connConfig.localMaxMessageSize = config->tcpMaxMsgSize;
    connConfig.remoteMaxMessageSize = config->tcpMaxMsgSize;
    connConfig.localMaxChunkCount = config->tcpMaxChunks;
    connConfig.remoteMaxChunkCount = config->tcpMaxChunks;

    if(connConfig.recvBufferSize == 0)
        connConfig.recvBufferSize = 1 << 16; /* 64kB */
    if(connConfig.sendBufferSize == 0)
        connConfig.sendBufferSize = 1 << 16; /* 64kB */

    /* Set up the new SecureChannel */
    UA_SecureChannel_init(channel);
    channel->config = connConfig;
    channel->certificateVerification = &config->secureChannelPKI;
    channel->processOPNHeader = configServerSecureChannel;
    channel->processOPNHeaderApplication = server;
    channel->connectionManager = cm;
    channel->connectionId = connectionId;

    /* Set the SecureChannel identifier already here. So we get the right
     * identifier for logging right away. The rest of the SecurityToken is set
     * in UA_SecureChannelManager_open. Set the ChannelId also in the
     * alternative security token, we don't touch this value during the token
     * rollover. */
    channel->securityToken.channelId = server->lastChannelId++;

    /* Set an initial timeout before the negotiation handshake. So the channel
     * is caught if the client is unresponsive.
     *
     * TODO: Make this a configuration option */
    UA_EventLoop *el = server->config.eventLoop;
    channel->securityToken.createdAt = el->dateTime_nowMonotonic(el);
    channel->securityToken.revisedLifetime = 10000; /* 10s should be enough */

    /* Add to the server's list */
    TAILQ_INSERT_TAIL(&server->channels, channel, serverEntry);
    TAILQ_INSERT_TAIL(&bpm->channels, channel, componentEntry);

    /* Update the statistics */
    server->secureChannelStatistics.currentChannelCount++;
    server->secureChannelStatistics.cumulatedChannelCount++;

    *outChannel = channel;
    return UA_STATUSCODE_GOOD;
}

static void
addDiscoveryUrl(UA_Server *server, const UA_String hostname, UA_UInt16 port) {
    char urlstr[1024];
    mp_snprintf(urlstr, 1024, "opc.tcp://%S:%d", hostname, port);
    UA_String discoveryServerUrl = UA_STRING(urlstr);

    /* Check if the ServerUrl is already present in the DiscoveryUrl array.
     * Add if not already there. */
    for(size_t i = 0; i < server->config.applicationDescription.discoveryUrlsSize; i++) {
        if(UA_String_equal(&discoveryServerUrl,
                           &server->config.applicationDescription.discoveryUrls[i]))
            return;
    }

    /* Add to the list of discovery url */
    UA_StatusCode res =
        UA_Array_appendCopy((void **)&server->config.applicationDescription.discoveryUrls,
                            &server->config.applicationDescription.discoveryUrlsSize,
                            &discoveryServerUrl, &UA_TYPES[UA_TYPES_STRING]);
    if(res == UA_STATUSCODE_GOOD) {
        UA_LOG_INFO(server->config.logging, UA_LOGCATEGORY_SERVER,
                    "New DiscoveryUrl added: %S", discoveryServerUrl);
    } else {
        UA_LOG_WARNING(server->config.logging, UA_LOGCATEGORY_SERVER,
                       "Could not register DiscoveryUrl -- out of memory");
    }
}

/* Callback of a TCP socket (server socket or an active connection) */
static void
serverNetworkCallbackLocked(UA_ConnectionManager *cm, uintptr_t connectionId,
                            void *application, void **connectionContext,
                            UA_ConnectionState state,
                            const UA_KeyValueMap *params,
                            UA_ByteString msg) {
    UA_BinaryProtocolManager *bpm = (UA_BinaryProtocolManager*)application;
    UA_LOCK_ASSERT(&bpm->server->serviceMutex, 1);

    /* A server socket that is not yet registered in the server. Register it and
     * set the connection context to the pointer in the
     * bpm->serverConnections list. New connections on that server socket
     * inherit the context (and on the first callback we set the context of
     * client-connections to a SecureChannel). */
    if(*connectionContext == NULL) {
        /* The socket is closing without being previously registered -> ignore */
        if(state == UA_CONNECTIONSTATE_CLOSED ||
           state == UA_CONNECTIONSTATE_CLOSING)
            return;

        /* Cannot register */
        if(bpm->serverConnectionsSize >= UA_MAXSERVERCONNECTIONS) {
            UA_LOG_WARNING(bpm->logging, UA_LOGCATEGORY_SERVER,
                           "Cannot register server socket - too many already open");
            cm->closeConnection(cm, connectionId);
            return;
        }

        /* Find and use a free connection slot */
        bpm->serverConnectionsSize++;
        UA_ServerConnection *sc = bpm->serverConnections;
        while(sc->connectionId != 0)
            sc++;
        sc->state = state;
        sc->connectionId = connectionId;
        sc->connectionManager = cm;
        *connectionContext = (void*)sc; /* Set the context pointer in the connection */

        /* Add to the DiscoveryUrls */
        const UA_UInt16 *port = (const UA_UInt16*)
            UA_KeyValueMap_getScalar(params, UA_QUALIFIEDNAME(0, "listen-port"),
                                     &UA_TYPES[UA_TYPES_UINT16]);
        const UA_String *address = (const UA_String*)
            UA_KeyValueMap_getScalar(params, UA_QUALIFIEDNAME(0, "listen-address"),
                                     &UA_TYPES[UA_TYPES_STRING]);
        if(port && address)
            addDiscoveryUrl(bpm->sc.server, *address, *port);
        return;
    }

    UA_ServerConnection *sc = (UA_ServerConnection*)*connectionContext;
    UA_SecureChannel *channel = (UA_SecureChannel*)*connectionContext;
    UA_Boolean serverSocket = (sc >= bpm->serverConnections &&
                               sc < &bpm->serverConnections[UA_MAXSERVERCONNECTIONS]);

    /* The connection is closing. This is the last callback for it. */
    if(state == UA_CONNECTIONSTATE_CLOSING) {
        if(serverSocket) {
            /* Server socket is closed */
            sc->state = UA_CONNECTIONSTATE_CLOSED;
            sc->connectionId = 0;
            bpm->serverConnectionsSize--;
        } else {
            /* A connection attached to a SecureChannel is closing. This is the
             * only place where deleteSecureChannel must be used. */
            deleteServerSecureChannel(bpm, channel);
        }

        /* Set BinaryProtocolManager to STOPPED if it is STOPPING and the last
         * socket just closed */
        if(bpm->sc.state == UA_LIFECYCLESTATE_STOPPING &&
           bpm->serverConnectionsSize == 0 &&
           LIST_EMPTY(&bpm->reverseConnects) &&
           TAILQ_EMPTY(&bpm->channels)) {
           setBinaryProtocolManagerState(bpm, UA_LIFECYCLESTATE_STOPPED);
        }
        return;
    }

    UA_StatusCode retval = UA_STATUSCODE_GOOD;
    if(serverSocket) {
        /* A new connection is opening. This is the only place where
         * createSecureChannel is used. */
        retval = createServerSecureChannel(bpm, cm, connectionId, &channel);
        if(retval != UA_STATUSCODE_GOOD) {
            UA_LOG_WARNING(bpm->logging, UA_LOGCATEGORY_SERVER,
                           "TCP %lu\t| Could not accept the connection with status %s",
                           (unsigned long)sc->connectionId, UA_StatusCode_name(retval));
            *connectionContext = NULL;
            cm->closeConnection(cm, connectionId);
            return;
        }

        /* Set the new channel as the new context for the connection */
        *connectionContext = (void*)channel;

        /* Set the channel state to CONNECTED until the HEL message is received */
        channel->state = UA_SECURECHANNELSTATE_CONNECTED;

        UA_LOG_INFO_CHANNEL(bpm->logging, channel, "SecureChannel created");
    }

    /* Received a message on a normal connection */
#ifdef UA_DEBUG_DUMP_PKGS
    UA_dump_hex_pkg(message->data, message->length);
#endif
#ifdef UA_DEBUG_DUMP_PKGS_FILE
    UA_debug_dumpCompleteChunk(server, channel->connection, message);
#endif

    UA_EventLoop *el = bpm->sc.server->config.eventLoop;
    UA_DateTime nowMonotonic = el->dateTime_nowMonotonic(el);

    /* Process all complete messages */
    retval = UA_SecureChannel_loadBuffer(channel, msg);
    while(UA_LIKELY(retval == UA_STATUSCODE_GOOD)) {
        UA_MessageType messageType;
        UA_UInt32 requestId = 0;
        UA_ByteString payload = UA_BYTESTRING_NULL;
        UA_Boolean copied = false;
        retval = UA_SecureChannel_getCompleteMessage(channel, &messageType, &requestId,
                                                     &payload, &copied, nowMonotonic);
        if(retval != UA_STATUSCODE_GOOD || payload.length == 0)
            break;
        retval = processSecureChannelMessage(bpm->sc.server, channel,
                                             messageType, requestId, &payload);
        if(copied)
            UA_ByteString_clear(&payload);
    }
    retval |= UA_SecureChannel_persistBuffer(channel);

    if(retval != UA_STATUSCODE_GOOD) {
        UA_LOG_WARNING_CHANNEL(bpm->logging, channel,
                               "Processing the message failed with error %s",
                               UA_StatusCode_name(retval));

        /* Send an ERR message and close the connection */
        UA_TcpErrorMessage error;
        error.error = retval;
        error.reason = UA_STRING_NULL;
        UA_SecureChannel_sendError(channel, &error);
        UA_SecureChannel_shutdown(channel, UA_SHUTDOWNREASON_ABORT);
    }
}

void
serverNetworkCallback(UA_ConnectionManager *cm, uintptr_t connectionId,
                      void *application, void **connectionContext,
                      UA_ConnectionState state,
                      const UA_KeyValueMap *params,
                      UA_ByteString msg) {
    UA_BinaryProtocolManager *bpm = (UA_BinaryProtocolManager*)application;
    lockServer(bpm->server);
    serverNetworkCallbackLocked(cm, connectionId, application, connectionContext,
                                state, params, msg);
    unlockServer(bpm->server);
}

static UA_StatusCode
createServerConnection(UA_BinaryProtocolManager *bpm, const UA_String *serverUrl) {
    UA_Server *server = bpm->sc.server;
    UA_ServerConfig *config = &server->config;

    UA_LOCK_ASSERT(&server->serviceMutex);

    /* Extract the protocol, hostname and port from the url */
    UA_String hostname = UA_STRING_NULL;
    UA_String path = UA_STRING_NULL;
    UA_UInt16 port = 4840; /* default */
    UA_StatusCode res = UA_parseEndpointUrl(serverUrl, &hostname, &port, &path);
    if(res != UA_STATUSCODE_GOOD)
        return res;

    UA_String tcpString = UA_STRING("tcp");
    for(UA_EventSource *es = config->eventLoop->eventSources;
        es != NULL; es = es->next) {
        /* Is this a usable connection manager? */
        if(es->eventSourceType != UA_EVENTSOURCETYPE_CONNECTIONMANAGER)
            continue;
        UA_ConnectionManager *cm = (UA_ConnectionManager*)es;
        if(!UA_String_equal(&tcpString, &cm->protocol))
            continue;

        /* Set up the parameters */
        UA_KeyValuePair params[4];
        size_t paramsSize = 3;

        params[0].key = UA_QUALIFIEDNAME(0, "port");
        UA_Variant_setScalar(&params[0].value, &port, &UA_TYPES[UA_TYPES_UINT16]);

        UA_Boolean listen = true;
        params[1].key = UA_QUALIFIEDNAME(0, "listen");
        UA_Variant_setScalar(&params[1].value, &listen, &UA_TYPES[UA_TYPES_BOOLEAN]);

        UA_Boolean reuseaddr = config->tcpReuseAddr;
        params[2].key = UA_QUALIFIEDNAME(0, "reuse");
        UA_Variant_setScalar(&params[2].value, &reuseaddr, &UA_TYPES[UA_TYPES_BOOLEAN]);

        /* The hostname is non-empty */
        if(hostname.length > 0) {
            params[3].key = UA_QUALIFIEDNAME(0, "address");
            UA_Variant_setArray(&params[3].value, &hostname, 1, &UA_TYPES[UA_TYPES_STRING]);
            paramsSize = 4;
        }

        UA_KeyValueMap paramsMap;
        paramsMap.map = params;
        paramsMap.mapSize = paramsSize;

        /* Open the server connection */
        res = cm->openConnection(cm, &paramsMap, bpm, NULL, serverNetworkCallback);
        if(res == UA_STATUSCODE_GOOD)
            return res;
    }

    return UA_STATUSCODE_BADINTERNALERROR;
}

/* Remove timed out SecureChannels */
static void
secureChannelHouseKeeping(UA_Server *server, void *context) {
    UA_BinaryProtocolManager *bpm = (UA_BinaryProtocolManager*)context;
    lockServer(server);

    UA_EventLoop *el = server->config.eventLoop;
    UA_DateTime nowMonotonic = el->dateTime_nowMonotonic(el);

    UA_SecureChannel *channel;
    TAILQ_FOREACH(channel, &bpm->channels, componentEntry) {
        UA_Boolean timeout = UA_SecureChannel_checkTimeout(channel, nowMonotonic);
        if(timeout) {
            UA_LOG_INFO_CHANNEL(bpm->logging, channel, "SecureChannel has timed out");
            UA_SecureChannel_shutdown(channel, UA_SHUTDOWNREASON_TIMEOUT);
        }
    }
    unlockServer(server);
}

/**********************/
/* Reverse Connection */
/**********************/

#define UA_MINMESSAGESIZE 8192

static UA_StatusCode
sendRHEMessage(UA_Server *server, uintptr_t connectionId,
               UA_ConnectionManager *cm) {
    UA_ServerConfig *config = UA_Server_getConfig(server);

    /* Get a buffer */
    UA_ByteString message;
    UA_StatusCode retval =
        cm->allocNetworkBuffer(cm, connectionId, &message, UA_MINMESSAGESIZE);
    if(retval != UA_STATUSCODE_GOOD)
        return retval;

    /* Prepare the RHE message and encode at offset 8 */
    UA_TcpReverseHelloMessage reverseHello;
    UA_TcpReverseHelloMessage_init(&reverseHello);
    reverseHello.serverUri = config->applicationDescription.applicationUri;
    if(config->applicationDescription.discoveryUrlsSize)
        reverseHello.endpointUrl = config->applicationDescription.discoveryUrls[0];

    UA_Byte *bufPos = &message.data[8]; /* skip the header */
    const UA_Byte *bufEnd = &message.data[message.length];
    UA_StatusCode result =
        UA_encodeBinaryInternal(&reverseHello,
                                &UA_TRANSPORT[UA_TRANSPORT_TCPREVERSEHELLOMESSAGE],
                                &bufPos, &bufEnd, NULL, NULL, NULL);

    if(result != UA_STATUSCODE_GOOD) {
        cm->freeNetworkBuffer(cm, connectionId, &message);
        return result;
    }

    /* Encode the message header at offset 0 */
    UA_TcpMessageHeader messageHeader;
    messageHeader.messageTypeAndChunkType = UA_CHUNKTYPE_FINAL + UA_MESSAGETYPE_RHE;
    messageHeader.messageSize = (UA_UInt32) ((uintptr_t)bufPos - (uintptr_t)message.data);
    bufPos = message.data;
    retval = UA_encodeBinaryInternal(&messageHeader,
                                     &UA_TRANSPORT[UA_TRANSPORT_TCPMESSAGEHEADER],
                                     &bufPos, &bufEnd, NULL, NULL, NULL);
    if(retval != UA_STATUSCODE_GOOD) {
        cm->freeNetworkBuffer(cm, connectionId, &message);
        return retval;
    }

    /* Send the RHE message */
    message.length = messageHeader.messageSize;
    return cm->sendWithConnection(cm, connectionId, NULL, &message);
}

static void
retryReverseConnectCallback(UA_Server *server, void *context) {
    lockServer(server);

    UA_BinaryProtocolManager *bpm = (UA_BinaryProtocolManager*)context;

    reverse_connect_context *rc = NULL;
    LIST_FOREACH(rc, &bpm->reverseConnects, next) {
        if(rc->currentConnection.connectionId)
            continue;
        UA_LOG_INFO(server->config.logging, UA_LOGCATEGORY_SERVER,
                    "Attempt to reverse reconnect to %S:%d", rc->hostname, rc->port);
        attemptReverseConnect(bpm, rc);
    }

    unlockServer(server);
}

UA_StatusCode
setReverseConnectRetryCallback(UA_BinaryProtocolManager *bpm, UA_Boolean enabled) {
    UA_Server *server = bpm->sc.server;
    UA_ServerConfig *config = &server->config;

    if(enabled && !bpm->reverseConnectsCheckHandle) {
        UA_UInt32 reconnectInterval = config->reverseReconnectInterval ?
            config->reverseReconnectInterval : 15000;
        return addRepeatedCallback(server, retryReverseConnectCallback, bpm,
                                   reconnectInterval, &bpm->reverseConnectsCheckHandle);
    } else if(!enabled && bpm->reverseConnectsCheckHandle) {
        removeCallback(server, bpm->reverseConnectsCheckHandle);
        bpm->reverseConnectsCheckHandle = 0;
    }
    return UA_STATUSCODE_GOOD;
}

void
setReverseConnectState(UA_Server *server, reverse_connect_context *context,
                       UA_SecureChannelState newState) {
    if(context->state == newState)
        return;

    context->state = newState;

    if(context->stateCallback)
        context->stateCallback(server, context->handle, context->state,
                               context->callbackContext);
}

static void
serverReverseConnectCallback(UA_ConnectionManager *cm, uintptr_t connectionId,
                             void *application, void **connectionContext,
                             UA_ConnectionState state, const UA_KeyValueMap *params,
                             UA_ByteString msg);

UA_StatusCode
attemptReverseConnect(UA_BinaryProtocolManager *bpm, reverse_connect_context *context) {
    UA_Server *server = bpm->sc.server;
    UA_ServerConfig *config = &server->config;
    UA_EventLoop *el = config->eventLoop;

    UA_LOCK_ASSERT(&server->serviceMutex);

    /* Find a TCP ConnectionManager */
    UA_String tcpString = UA_STRING_STATIC("tcp");
    for(UA_EventSource *es = el->eventSources; es != NULL; es = es->next) {
        /* Is this a usable connection manager? */
        if(es->eventSourceType != UA_EVENTSOURCETYPE_CONNECTIONMANAGER)
            continue;

        UA_ConnectionManager *cm = (UA_ConnectionManager*)es;
        if(!UA_String_equal(&tcpString, &cm->protocol))
            continue;

        if(es->state != UA_EVENTSOURCESTATE_STARTED)
            continue;

        /* Set up the parameters */
        UA_KeyValuePair params[2];
        params[0].key = UA_QUALIFIEDNAME(0, "address");
        UA_Variant_setScalar(&params[0].value, &context->hostname,
                             &UA_TYPES[UA_TYPES_STRING]);
        params[1].key = UA_QUALIFIEDNAME(0, "port");
        UA_Variant_setScalar(&params[1].value, &context->port,
                             &UA_TYPES[UA_TYPES_UINT16]);
        UA_KeyValueMap kvm = {2, params};

        /* Open the connection */
        UA_StatusCode res = cm->openConnection(cm, &kvm, bpm, context,
                                               serverReverseConnectCallback);
        if(res != UA_STATUSCODE_GOOD) {
            UA_LOG_WARNING(server->config.logging, UA_LOGCATEGORY_SERVER,
                           "Failed to create connection for reverse connect: %s\n",
                           UA_StatusCode_name(res));
        }
        return res;
    }

    UA_LOG_WARNING(server->config.logging, UA_LOGCATEGORY_SERVER,
                   "No ConnectionManager found for reverse connect");
    return UA_STATUSCODE_BADINTERNALERROR;
}

UA_StatusCode
UA_Server_addReverseConnect(UA_Server *server, UA_String url,
                            UA_Server_ReverseConnectStateCallback stateCallback,
                            void *callbackContext, UA_UInt64 *handle) {
    UA_ServerConfig *config = UA_Server_getConfig(server);
    UA_ServerComponent *sc =
        getServerComponentByName(server, UA_STRING("binary"));
    UA_BinaryProtocolManager *bpm = (UA_BinaryProtocolManager*)sc;
    if(!bpm) {
        UA_LOG_ERROR(config->logging, UA_LOGCATEGORY_SERVER,
                     "No BinaryProtocolManager configured");
        return UA_STATUSCODE_BADINTERNALERROR;
    }

    /* Parse the reverse connect URL */
    UA_String hostname = UA_STRING_NULL;
    UA_UInt16 port = 0;
    UA_StatusCode res = UA_parseEndpointUrl(&url, &hostname, &port, NULL);
    if(res != UA_STATUSCODE_GOOD) {
        UA_LOG_WARNING(config->logging, UA_LOGCATEGORY_SERVER,
                       "OPC UA URL is invalid: %S", url);
        return res;
    }

    /* Set up the reverse connection */
    reverse_connect_context *newContext = (reverse_connect_context *)
        UA_calloc(1, sizeof(reverse_connect_context));
    if(!newContext)
        return UA_STATUSCODE_BADOUTOFMEMORY;

    UA_String_copy(&hostname, &newContext->hostname);
    newContext->port = port;
    newContext->handle = ++bpm->lastReverseConnectHandle;
    newContext->stateCallback = stateCallback;
    newContext->callbackContext = callbackContext;

    lockServer(server);

    /* Register the retry callback */
    setReverseConnectRetryCallback(bpm, true);

    /* Register the new reverse connection */
    LIST_INSERT_HEAD(&bpm->reverseConnects, newContext, next);

    if(handle)
        *handle = newContext->handle;

    /* Attempt to connect right away */
    res = attemptReverseConnect(bpm, newContext);

    unlockServer(server);
    return res;
}

UA_StatusCode
UA_Server_removeReverseConnect(UA_Server *server, UA_UInt64 handle) {
    UA_StatusCode result = UA_STATUSCODE_BADNOTFOUND;

    lockServer(server);

    UA_ServerComponent *sc =
        getServerComponentByName(server, UA_STRING("binary"));
    UA_BinaryProtocolManager *bpm = (UA_BinaryProtocolManager*)sc;
    if(!bpm) {
        UA_LOG_ERROR(server->config.logging, UA_LOGCATEGORY_SERVER,
                     "No BinaryProtocolManager configured");
        unlockServer(server);
        return UA_STATUSCODE_BADINTERNALERROR;
    }

    reverse_connect_context *rev, *temp;
    LIST_FOREACH_SAFE(rev, &bpm->reverseConnects, next, temp) {
        if(rev->handle != handle)
            continue;

        LIST_REMOVE(rev, next);

        /* Connected -> disconnect, otherwise free immediately */
        if(rev->currentConnection.connectionId) {
            UA_ConnectionManager *cm = rev->currentConnection.connectionManager;
            rev->destruction = true;
            cm->closeConnection(cm, rev->currentConnection.connectionId);
        } else {
            setReverseConnectState(server, rev, UA_SECURECHANNELSTATE_CLOSED);
            UA_String_clear(&rev->hostname);
            UA_free(rev);
        }
        result = UA_STATUSCODE_GOOD;
        break;
    }

    if(LIST_EMPTY(&bpm->reverseConnects))
        setReverseConnectRetryCallback(bpm, false);

    unlockServer(server);
    return result;
}

static void
serverReverseConnectCallbackLocked(UA_ConnectionManager *cm, uintptr_t connectionId,
                                   void *application, void **connectionContext,
                                   UA_ConnectionState state, const UA_KeyValueMap *params,
                                   UA_ByteString msg) {
    (void)params;
    UA_BinaryProtocolManager *bpm = (UA_BinaryProtocolManager*)application;
    UA_LOCK_ASSERT(&bpm->server->serviceMutex, 1);

    UA_LOG_DEBUG(bpm->logging, UA_LOGCATEGORY_SERVER,
                 "Activity for reverse connect %lu with state %d",
                 (long unsigned)connectionId, state);

    reverse_connect_context *context = (reverse_connect_context *)*connectionContext;
    context->currentConnection.state = state;

    /* New connection */
    if(context->currentConnection.connectionId == 0) {
        context->currentConnection.connectionId = connectionId;
        context->currentConnection.connectionManager = cm;
        setReverseConnectState(bpm->sc.server, context, UA_SECURECHANNELSTATE_CONNECTING);
        /* Fall through -- e.g. if state == ESTABLISHED already */
    }

    /* The connection is closing. This is the last callback for it. */
    if(state == UA_CONNECTIONSTATE_CLOSING) {
        if(context->channel) {
            deleteServerSecureChannel(bpm, context->channel);
            context->channel = NULL;
        }

        /* Delete the ReverseConnect entry */
        if(context->destruction) {
            setReverseConnectState(bpm->sc.server, context, UA_SECURECHANNELSTATE_CLOSED);
            LIST_REMOVE(context, next);
            UA_String_clear(&context->hostname);
            UA_free(context);

            /* Check if the Binary Protocol Manager is stopped */
            if(bpm->sc.state == UA_LIFECYCLESTATE_STOPPING &&
               bpm->serverConnectionsSize == 0 &&
               LIST_EMPTY(&bpm->reverseConnects) &&
               TAILQ_EMPTY(&bpm->channels)) {
                setBinaryProtocolManagerState(bpm, UA_LIFECYCLESTATE_STOPPED);
            }
            return;
        }

        /* Reset. Will be picked up in the regular retry callback. */
        context->currentConnection.connectionId = 0;
        setReverseConnectState(bpm->sc.server, context, UA_SECURECHANNELSTATE_CONNECTING);
        return;
    }

    if(state != UA_CONNECTIONSTATE_ESTABLISHED)
        return;

    /* A new connection is opening. This is the only place where
     * createSecureChannel is used. */
    UA_StatusCode retval = UA_STATUSCODE_GOOD;
    if(!context->channel) {
        retval = createServerSecureChannel(bpm, cm, connectionId, &context->channel);
        if(retval != UA_STATUSCODE_GOOD) {
            UA_LOG_WARNING(bpm->logging, UA_LOGCATEGORY_SERVER,
                           "TCP %lu\t| Could not accept the reverse "
                           "connection with status %s",
                           (unsigned long)context->currentConnection.connectionId,
                           UA_StatusCode_name(retval));
            cm->closeConnection(cm, connectionId);
            return;
        }

        /* Send the RHE message */
        retval = sendRHEMessage(bpm->sc.server, connectionId, cm);
        if(retval != UA_STATUSCODE_GOOD) {
            UA_LOG_WARNING(bpm->logging, UA_LOGCATEGORY_SERVER,
                           "TCP %lu\t| Could not send the RHE message "
                           "with status %s",
                           (unsigned long)context->currentConnection.connectionId,
                           UA_StatusCode_name(retval));
            cm->closeConnection(cm, connectionId);
            return;
        }

        context->channel->state = UA_SECURECHANNELSTATE_RHE_SENT;
        setReverseConnectState(bpm->sc.server, context, UA_SECURECHANNELSTATE_RHE_SENT);
        return;
    }

    UA_EventLoop *el = bpm->sc.server->config.eventLoop;
    UA_DateTime nowMonotonic = el->dateTime_nowMonotonic(el);

    /* The connection is fully opened and we have a SecureChannel.
     * Process the received buffer */
    retval = UA_SecureChannel_loadBuffer(context->channel, msg);
    while(UA_LIKELY(retval == UA_STATUSCODE_GOOD)) {
        UA_MessageType messageType;
        UA_UInt32 requestId = 0;
        UA_ByteString payload = UA_BYTESTRING_NULL;
        UA_Boolean copied = false;
        retval = UA_SecureChannel_getCompleteMessage(context->channel, &messageType,
                                                     &requestId, &payload, &copied, nowMonotonic);
        if(retval != UA_STATUSCODE_GOOD || payload.length == 0)
            break;
        retval = processSecureChannelMessage(bpm->sc.server, context->channel,
                                             messageType, requestId, &payload);
        if(copied)
            UA_ByteString_clear(&payload);
    }
    retval |= UA_SecureChannel_persistBuffer(context->channel);

    if(retval != UA_STATUSCODE_GOOD) {
        UA_LOG_WARNING_CHANNEL(bpm->logging, context->channel,
                               "Processing the message failed with error %s",
                               UA_StatusCode_name(retval));

        /* Processing the buffer failed within the SecureChannel.
         * Send an ERR message and close the connection. */
        UA_TcpErrorMessage error;
        error.error = retval;
        error.reason = UA_STRING_NULL;
        UA_SecureChannel_sendError(context->channel, &error);
        UA_SecureChannel_shutdown(context->channel, UA_SHUTDOWNREASON_ABORT);
        setReverseConnectState(bpm->sc.server, context, UA_SECURECHANNELSTATE_CLOSING);
        return;
    }

    /* Update the state with the current SecureChannel state */
    setReverseConnectState(bpm->sc.server, context, context->channel->state);
}

void
serverReverseConnectCallback(UA_ConnectionManager *cm, uintptr_t connectionId,
                             void *application, void **connectionContext,
                             UA_ConnectionState state, const UA_KeyValueMap *params,
                             UA_ByteString msg) {
    UA_BinaryProtocolManager *bpm = (UA_BinaryProtocolManager*)application;
    lockServer(bpm->server);
    serverReverseConnectCallbackLocked(cm, connectionId, application, connectionContext,
                                       state, params, msg);
    unlockServer(bpm->server);
}

/***************************/
/* Binary Protocol Manager */
/***************************/

static UA_StatusCode
UA_BinaryProtocolManager_start(UA_ServerComponent *sc, UA_Server *server) {
    UA_BinaryProtocolManager *bpm = (UA_BinaryProtocolManager*)sc;

    UA_ServerConfig *config = &server->config;
    
    UA_StatusCode retVal =
        addRepeatedCallback(server, secureChannelHouseKeeping,
                            bpm, 1000.0, &bpm->houseKeepingCallbackId);
    if(retVal != UA_STATUSCODE_GOOD)
        return retVal;

    /* Open server sockets */
    UA_Boolean haveServerSocket = false;
    if(config->serverUrlsSize == 0) {
        /* Empty hostname -> listen on all devices */
        UA_LOG_WARNING(config->logging, UA_LOGCATEGORY_SERVER,
                       "No Server URL configured. Using \"opc.tcp://:4840\" "
                       "to configure the listen socket.");
        UA_String defaultUrl = UA_STRING("opc.tcp://:4840");
        retVal = createServerConnection(bpm, &defaultUrl);
        if(retVal == UA_STATUSCODE_GOOD)
            haveServerSocket = true;
    } else {
        for(size_t i = 0; i < config->serverUrlsSize; i++) {
            retVal = createServerConnection(bpm, &config->serverUrls[i]);
            if(retVal == UA_STATUSCODE_GOOD)
                haveServerSocket = true;
        }
    }

    if(!haveServerSocket) {
        UA_LOG_ERROR(config->logging, UA_LOGCATEGORY_SERVER,
                     "The server has no server socket");
        return UA_STATUSCODE_BADINTERNALERROR;
    }

    /* Update the application description to include the server urls for
     * discovery. Don't add the urls with an empty host (listening on all
     * interfaces) */
    for(size_t i = 0; i < config->serverUrlsSize; i++) {
        UA_String hostname = UA_STRING_NULL;
        UA_String path = UA_STRING_NULL;
        UA_UInt16 port = 0;
        retVal = UA_parseEndpointUrl(&config->serverUrls[i],
                                     &hostname, &port, &path);
        if(retVal != UA_STATUSCODE_GOOD || hostname.length == 0)
            continue;

        /* Check if the ServerUrl is already present in the DiscoveryUrl array.
         * Add if not already there. */
        size_t j = 0;
        for(; j < config->applicationDescription.discoveryUrlsSize; j++) {
            if(UA_String_equal(&config->serverUrls[i],
                               &config->applicationDescription.discoveryUrls[j]))
                break;
        }
        if(j == config->applicationDescription.discoveryUrlsSize) {
            retVal =
                UA_Array_appendCopy((void**)&config->applicationDescription.discoveryUrls,
                                    &config->applicationDescription.discoveryUrlsSize,
                                    &config->serverUrls[i], &UA_TYPES[UA_TYPES_STRING]);
            (void)retVal;
        }
    }

    /* Set the state to started */
    setBinaryProtocolManagerState(bpm, UA_LIFECYCLESTATE_STARTED);

    return UA_STATUSCODE_GOOD;
}

static void
UA_BinaryProtocolManager_stop(UA_ServerComponent *comp) {
    UA_BinaryProtocolManager *bpm = (UA_BinaryProtocolManager*)comp;

    /* Stop the Housekeeping Task */
    removeCallback(bpm->sc.server, bpm->houseKeepingCallbackId);
    bpm->houseKeepingCallbackId = 0;

    /* Stop the regular retry callback */
    setReverseConnectRetryCallback(bpm, false);

    /* Close or free all reverse connections */
    reverse_connect_context *rev, *rev_tmp;
    LIST_FOREACH_SAFE(rev, &bpm->reverseConnects, next, rev_tmp) {
        if(rev->currentConnection.connectionId) {
            UA_ConnectionManager *cm = rev->currentConnection.connectionManager;
            rev->destruction = true;
            cm->closeConnection(cm, rev->currentConnection.connectionId);
        } else {
            LIST_REMOVE(rev, next);
            setReverseConnectState(bpm->sc.server, rev, UA_SECURECHANNELSTATE_CLOSED);
            UA_String_clear(&rev->hostname);
            UA_free(rev);
        }
    }

    /* Stop all SecureChannels */
    UA_SecureChannel *channel;
    TAILQ_FOREACH(channel, &bpm->channels, componentEntry) {
        UA_SecureChannel_shutdown(channel, UA_SHUTDOWNREASON_CLOSE);
    }

    /* Stop all server sockets */
    for(size_t i = 0; i < UA_MAXSERVERCONNECTIONS; i++) {
        UA_ServerConnection *sc = &bpm->serverConnections[i];
        UA_ConnectionManager *cm = sc->connectionManager;
        if(sc->connectionId > 0)
            cm->closeConnection(cm, sc->connectionId);
    }

    /* If open sockets remain, set to STOPPING */
    if(bpm->serverConnectionsSize == 0 &&
       LIST_EMPTY(&bpm->reverseConnects) &&
       TAILQ_EMPTY(&bpm->channels)) {
        setBinaryProtocolManagerState(bpm, UA_LIFECYCLESTATE_STOPPED);
    } else {
        setBinaryProtocolManagerState(bpm, UA_LIFECYCLESTATE_STOPPING);
    }
}

static UA_StatusCode
UA_BinaryProtocolManager_clear(UA_ServerComponent *sc) {
    if(sc->state != UA_LIFECYCLESTATE_STOPPED) {
        UA_LOG_ERROR(sc->server->config.logging, UA_LOGCATEGORY_SERVER,
                     "Cannot delete the BinaryProtocolManager because "
                     "it is not stopped");
        return UA_STATUSCODE_BADINTERNALERROR;
    }
    return UA_STATUSCODE_GOOD;
}

UA_ServerComponent *
UA_BinaryProtocolManager_new(UA_Server *server) {
    UA_BinaryProtocolManager *bpm = (UA_BinaryProtocolManager*)
        UA_calloc(1, sizeof(UA_BinaryProtocolManager));
    if(!bpm)
        return NULL;

    TAILQ_INIT(&bpm->channels);

    bpm->sc.name = UA_STRING("binary");
    bpm->sc.start = UA_BinaryProtocolManager_start;
    bpm->sc.stop = UA_BinaryProtocolManager_stop;
    bpm->sc.clear = UA_BinaryProtocolManager_clear;

    bpm->sc.server = server;
    bpm->logging = server->config.logging;

    return &bpm->sc;
}<|MERGE_RESOLUTION|>--- conflicted
+++ resolved
@@ -107,7 +107,9 @@
 static void
 deleteServerSecureChannel(UA_BinaryProtocolManager *bpm,
                           UA_SecureChannel *channel) {
-<<<<<<< HEAD
+    UA_Server *server = bpm->sc.server;
+    UA_LOCK_ASSERT(&server->serviceMutex);
+
     /* Clean up the SecureChannel. This is the only place where
      * UA_SecureChannel_clear must be called within the server code-base.
      *
@@ -116,18 +118,15 @@
      * SecureChannel. */
     while(channel->sessions)
         UA_Session_detachFromSecureChannel(channel->sessions);
-=======
-    UA_LOCK_ASSERT(&bpm->server->serviceMutex, 1);
->>>>>>> 79bc02fc
 
     /* Detach the channel from the server list */
-    TAILQ_REMOVE(&bpm->sc.server->channels, channel, serverEntry);
+    TAILQ_REMOVE(&server->channels, channel, serverEntry);
     TAILQ_REMOVE(&bpm->channels, channel, componentEntry);
 
     UA_SecureChannel_clear(channel);
 
     /* Update the statistics */
-    UA_SecureChannelStatistics *scs = &bpm->sc.server->secureChannelStatistics;
+    UA_SecureChannelStatistics *scs = &server->secureChannelStatistics;
     scs->currentChannelCount--;
     switch(channel->shutdownReason) {
     case UA_SHUTDOWNREASON_CLOSE:
@@ -210,7 +209,7 @@
 /* HEL -> Open up the connection */
 static UA_StatusCode
 processHEL(UA_Server *server, UA_SecureChannel *channel, const UA_ByteString *msg) {
-    UA_LOCK_ASSERT(&server->serviceMutex, 1);
+    UA_LOCK_ASSERT(&server->serviceMutex);
 
     UA_ConnectionManager *cm = channel->connectionManager;
     if(!cm || (channel->state != UA_SECURECHANNELSTATE_CONNECTED &&
@@ -284,7 +283,7 @@
 static UA_StatusCode
 processOPN(UA_Server *server, UA_SecureChannel *channel,
            const UA_UInt32 requestId, const UA_ByteString *msg) {
-    UA_LOCK_ASSERT(&server->serviceMutex, 1);
+    UA_LOCK_ASSERT(&server->serviceMutex);
 
     if(channel->state != UA_SECURECHANNELSTATE_ACK_SENT &&
        channel->state != UA_SECURECHANNELSTATE_OPEN)
@@ -397,19 +396,12 @@
 UA_StatusCode
 getBoundSession(UA_Server *server, const UA_SecureChannel *channel,
                 const UA_NodeId *token, UA_Session **session) {
-<<<<<<< HEAD
+    UA_LOCK_ASSERT(&server->serviceMutex);
     UA_EventLoop *el = server->config.eventLoop;
     UA_DateTime nowMonotonic = el->dateTime_nowMonotonic(el);
+
     for(UA_Session *s = channel->sessions; s; s = s->next) {
         if(!UA_NodeId_equal(token, &s->authenticationToken))
-=======
-    UA_LOCK_ASSERT(&server->serviceMutex, 1);
-
-    UA_DateTime now = UA_DateTime_nowMonotonic();
-    UA_SessionHeader *sh;
-    SLIST_FOREACH(sh, &channel->sessions, next) {
-        if(!UA_NodeId_equal(token, &sh->authenticationToken))
->>>>>>> 79bc02fc
             continue;
 
         /* Has the session timed out? */
@@ -429,180 +421,16 @@
     if(tmpSession)
         tmpSession->diagnostics.unauthorizedRequestCount++;
 #endif
-<<<<<<< HEAD
 
     /* Update the rejected statistics */
     server->serverDiagnosticsSummary.rejectedSessionCount++;
     return UA_STATUSCODE_BADSESSIONIDINVALID;
-=======
-        return UA_STATUSCODE_BADSECURECHANNELIDINVALID;
-    }
-
-    return UA_STATUSCODE_GOOD;
-}
-
-static const UA_String securityPolicyNone =
-    UA_STRING_STATIC("http://opcfoundation.org/UA/SecurityPolicy#None");
-
-/* Returns a status of the SecureChannel. The detailed service status (usually
- * part of the response) is set in the serviceResult argument. */
-static UA_StatusCode
-processMSGDecoded(UA_Server *server, UA_SecureChannel *channel, UA_UInt32 requestId,
-                  UA_Service service, const UA_Request *request,
-                  const UA_DataType *requestType, UA_Response *response,
-                  const UA_DataType *responseType, UA_Boolean sessionRequired,
-                  size_t counterOffset) {
-    UA_LOCK_ASSERT(&server->serviceMutex, 1);
-
-    UA_Session anonymousSession;
-    UA_Session *session = NULL;
-    UA_StatusCode channelRes = UA_STATUSCODE_GOOD;
-    UA_ResponseHeader *rh = &response->responseHeader;
-
-    /* If it is an unencrypted (#None) channel, only allow the discovery services */
-    if(server->config.securityPolicyNoneDiscoveryOnly &&
-       UA_String_equal(&channel->securityPolicy->policyUri, &securityPolicyNone ) &&
-       requestType != &UA_TYPES[UA_TYPES_GETENDPOINTSREQUEST] &&
-       requestType != &UA_TYPES[UA_TYPES_FINDSERVERSREQUEST]
-#if defined(UA_ENABLE_DISCOVERY) && defined(UA_ENABLE_DISCOVERY_MULTICAST)
-       && requestType != &UA_TYPES[UA_TYPES_FINDSERVERSONNETWORKREQUEST]
-#endif
-       ) {
-        rh->serviceResult = UA_STATUSCODE_BADSECURITYPOLICYREJECTED;
-        goto send_response;
-    }
-
-    /* Session lifecycle services. */
-    if(requestType == &UA_TYPES[UA_TYPES_CREATESESSIONREQUEST] ||
-       requestType == &UA_TYPES[UA_TYPES_ACTIVATESESSIONREQUEST] ||
-       requestType == &UA_TYPES[UA_TYPES_CLOSESESSIONREQUEST]) {
-        ((UA_ChannelService)service)(server, channel, request, response);
-#ifdef FUZZING_BUILD_MODE_UNSAFE_FOR_PRODUCTION
-        /* Store the authentication token so we can help fuzzing by setting
-         * these values in the next request automatically */
-        if(requestType == &UA_TYPES[UA_TYPES_CREATESESSIONREQUEST]) {
-            UA_CreateSessionResponse *res = &response->createSessionResponse;
-            UA_NodeId_copy(&res->authenticationToken, &unsafe_fuzz_authenticationToken);
-        }
-#endif
-        goto send_response;
-    }
-
-    /* Get the Session bound to the SecureChannel (not necessarily activated) */
-    if(!UA_NodeId_isNull(&request->requestHeader.authenticationToken)) {
-        rh->serviceResult = getBoundSession(server, channel,
-                                            &request->requestHeader.authenticationToken,
-                                            &session);
-        if(rh->serviceResult != UA_STATUSCODE_GOOD)
-            goto send_response;
-    }
-
-    /* Set an anonymous, inactive session for services that need no session */
-    if(!session) {
-        if(sessionRequired) {
-#ifdef UA_ENABLE_TYPEDESCRIPTION
-            UA_LOG_WARNING_CHANNEL(server->config.logging, channel,
-                                   "%s refused without a valid session",
-                                   requestType->typeName);
-#else
-            UA_LOG_WARNING_CHANNEL(server->config.logging, channel,
-                                   "Service %" PRIu32 " refused without a valid session",
-                                   requestType->binaryEncodingId.identifier.numeric);
-#endif
-            rh->serviceResult = UA_STATUSCODE_BADSESSIONIDINVALID;
-            goto send_response;
-        }
-
-        UA_Session_init(&anonymousSession);
-        anonymousSession.sessionId = UA_NODEID_GUID(0, UA_GUID_NULL);
-        anonymousSession.header.channel = channel;
-        session = &anonymousSession;
-    }
-
-    UA_assert(session != NULL);
-
-    /* Trying to use a non-activated session? */
-    if(sessionRequired && !session->activated) {
-#ifdef UA_ENABLE_TYPEDESCRIPTION
-        UA_LOG_WARNING_SESSION(server->config.logging, session,
-                               "%s refused on a non-activated session",
-                               requestType->typeName);
-#else
-        UA_LOG_WARNING_SESSION(server->config.logging, session,
-                               "Service %" PRIu32 " refused on a non-activated session",
-                               requestType->binaryEncodingId.identifier.numeric);
-#endif
-        if(session != &anonymousSession) {
-            UA_Server_removeSessionByToken(server, &session->header.authenticationToken,
-                                           UA_SHUTDOWNREASON_ABORT);
-        }
-        rh->serviceResult = UA_STATUSCODE_BADSESSIONNOTACTIVATED;
-        goto send_response;
-    }
-
-    /* Update the session lifetime */
-    UA_Session_updateLifetime(session);
-
-#ifdef UA_ENABLE_SUBSCRIPTIONS
-    /* The publish request is not answered immediately */
-    if(requestType == &UA_TYPES[UA_TYPES_PUBLISHREQUEST]) {
-        rh->serviceResult =
-            Service_Publish(server, session, &request->publishRequest, requestId);
-
-        /* Don't send a response */
-        goto update_statistics;
-    }
-#endif
-
-#if UA_MULTITHREADING >= 100 && defined(UA_ENABLE_METHODCALLS)
-    /* The call request might not be answered immediately */
-    if(requestType == &UA_TYPES[UA_TYPES_CALLREQUEST]) {
-        UA_Boolean finished = true;
-        Service_CallAsync(server, session, requestId, &request->callRequest,
-                          &response->callResponse, &finished);
-
-        /* Async method calls remain. Don't send a response now. In case we have
-         * an async call, count as a "good" request for the diagnostics
-         * statistic. */
-        if(UA_LIKELY(finished))
-            goto send_response;
-        goto update_statistics;
-    }
-#endif
-
-    /* Execute the synchronous service call */
-    service(server, session, request, response);
-
-    /* Upon success, send the response. Otherwise a ServiceFault. */
- send_response:
-    channelRes = sendResponse(server, session, channel,
-                              requestId, response, responseType);
-
-    /* Update the diagnostics statistics */
- update_statistics:
-#ifdef UA_ENABLE_DIAGNOSTICS
-    if(session && session != &server->adminSession) {
-        session->diagnostics.totalRequestCount.totalCount++;
-        if(rh->serviceResult != UA_STATUSCODE_GOOD)
-            session->diagnostics.totalRequestCount.errorCount++;
-        if(counterOffset != 0) {
-            UA_ServiceCounterDataType *serviceCounter = (UA_ServiceCounterDataType*)
-                (((uintptr_t)&session->diagnostics) + counterOffset);
-            serviceCounter->totalCount++;
-            if(rh->serviceResult != UA_STATUSCODE_GOOD)
-                serviceCounter->errorCount++;
-        }
-    }
-#endif
-
-    return channelRes;
->>>>>>> 79bc02fc
 }
 
 static UA_StatusCode
 processMSG(UA_Server *server, UA_SecureChannel *channel,
            UA_UInt32 requestId, const UA_ByteString *msg) {
-    UA_LOCK_ASSERT(&server->serviceMutex, 1);
+    UA_LOCK_ASSERT(&server->serviceMutex);
 
     if(channel->state != UA_SECURECHANNELSTATE_OPEN)
         return UA_STATUSCODE_BADINTERNALERROR;
@@ -676,7 +504,7 @@
 processSecureChannelMessage(UA_Server *server, UA_SecureChannel *channel,
                             UA_MessageType messagetype, UA_UInt32 requestId,
                             UA_ByteString *message) {
-    UA_LOCK_ASSERT(&server->serviceMutex, 1);
+    UA_LOCK_ASSERT(&server->serviceMutex);
 
     UA_StatusCode retval = UA_STATUSCODE_GOOD;
     switch(messagetype) {
@@ -795,14 +623,9 @@
 static UA_StatusCode
 createServerSecureChannel(UA_BinaryProtocolManager *bpm, UA_ConnectionManager *cm,
                           uintptr_t connectionId, UA_SecureChannel **outChannel) {
-<<<<<<< HEAD
     UA_Server *server = bpm->sc.server;
-=======
-    UA_LOCK_ASSERT(&bpm->server->serviceMutex, 1);
-
-    UA_Server *server = bpm->server;
->>>>>>> 79bc02fc
     UA_ServerConfig *config = &server->config;
+    UA_LOCK_ASSERT(&server->serviceMutex);
 
     /* Check if we have space for another SC, otherwise try to find an SC
      * without a session and purge it */
@@ -903,7 +726,7 @@
                             const UA_KeyValueMap *params,
                             UA_ByteString msg) {
     UA_BinaryProtocolManager *bpm = (UA_BinaryProtocolManager*)application;
-    UA_LOCK_ASSERT(&bpm->server->serviceMutex, 1);
+    UA_LOCK_ASSERT(&bpm->sc.server->serviceMutex);
 
     /* A server socket that is not yet registered in the server. Register it and
      * set the connection context to the pointer in the
@@ -1048,10 +871,10 @@
                       const UA_KeyValueMap *params,
                       UA_ByteString msg) {
     UA_BinaryProtocolManager *bpm = (UA_BinaryProtocolManager*)application;
-    lockServer(bpm->server);
+    lockServer(bpm->sc.server);
     serverNetworkCallbackLocked(cm, connectionId, application, connectionContext,
                                 state, params, msg);
-    unlockServer(bpm->server);
+    unlockServer(bpm->sc.server);
 }
 
 static UA_StatusCode
@@ -1396,7 +1219,7 @@
                                    UA_ByteString msg) {
     (void)params;
     UA_BinaryProtocolManager *bpm = (UA_BinaryProtocolManager*)application;
-    UA_LOCK_ASSERT(&bpm->server->serviceMutex, 1);
+    UA_LOCK_ASSERT(&bpm->sc.server->serviceMutex);
 
     UA_LOG_DEBUG(bpm->logging, UA_LOGCATEGORY_SERVER,
                  "Activity for reverse connect %lu with state %d",
@@ -1526,10 +1349,10 @@
                              UA_ConnectionState state, const UA_KeyValueMap *params,
                              UA_ByteString msg) {
     UA_BinaryProtocolManager *bpm = (UA_BinaryProtocolManager*)application;
-    lockServer(bpm->server);
+    lockServer(bpm->sc.server);
     serverReverseConnectCallbackLocked(cm, connectionId, application, connectionContext,
                                        state, params, msg);
-    unlockServer(bpm->server);
+    unlockServer(bpm->sc.server);
 }
 
 /***************************/
