--- conflicted
+++ resolved
@@ -412,176 +412,10 @@
     if(tmpSession)
         tmpSession->diagnostics.unauthorizedRequestCount++;
 #endif
-<<<<<<< HEAD
 
     /* Update the rejected statistics */
     server->serverDiagnosticsSummary.rejectedSessionCount++;
     return UA_STATUSCODE_BADSESSIONIDINVALID;
-=======
-        return UA_STATUSCODE_BADSECURECHANNELIDINVALID;
-    }
-
-    return UA_STATUSCODE_GOOD;
-}
-
-static const UA_String securityPolicyNone =
-    UA_STRING_STATIC("http://opcfoundation.org/UA/SecurityPolicy#None");
-
-/* Returns a status of the SecureChannel. The detailed service status (usually
- * part of the response) is set in the serviceResult argument. */
-static UA_StatusCode
-processMSGDecoded(UA_Server *server, UA_SecureChannel *channel, UA_UInt32 requestId,
-                  UA_Service service, const UA_Request *request,
-                  const UA_DataType *requestType, UA_Response *response,
-                  const UA_DataType *responseType, UA_Boolean sessionRequired,
-                  size_t counterOffset) {
-    UA_Session anonymousSession;
-    UA_Session *session = NULL;
-    UA_StatusCode channelRes = UA_STATUSCODE_GOOD;
-    UA_ResponseHeader *rh = &response->responseHeader;
-
-    lockServer(server);
-
-    /* If it is an unencrypted (#None) channel, only allow the discovery services */
-    if(server->config.securityPolicyNoneDiscoveryOnly &&
-       UA_String_equal(&channel->securityPolicy->policyUri, &securityPolicyNone ) &&
-       requestType != &UA_TYPES[UA_TYPES_GETENDPOINTSREQUEST] &&
-       requestType != &UA_TYPES[UA_TYPES_FINDSERVERSREQUEST]
-#if defined(UA_ENABLE_DISCOVERY) && defined(UA_ENABLE_DISCOVERY_MULTICAST)
-       && requestType != &UA_TYPES[UA_TYPES_FINDSERVERSONNETWORKREQUEST]
-#endif
-       ) {
-        rh->serviceResult = UA_STATUSCODE_BADSECURITYPOLICYREJECTED;
-        goto send_response;
-    }
-
-    /* Session lifecycle services. */
-    if(requestType == &UA_TYPES[UA_TYPES_CREATESESSIONREQUEST] ||
-       requestType == &UA_TYPES[UA_TYPES_ACTIVATESESSIONREQUEST] ||
-       requestType == &UA_TYPES[UA_TYPES_CLOSESESSIONREQUEST]) {
-        ((UA_ChannelService)service)(server, channel, request, response);
-#ifdef FUZZING_BUILD_MODE_UNSAFE_FOR_PRODUCTION
-        /* Store the authentication token so we can help fuzzing by setting
-         * these values in the next request automatically */
-        if(requestType == &UA_TYPES[UA_TYPES_CREATESESSIONREQUEST]) {
-            UA_CreateSessionResponse *res = &response->createSessionResponse;
-            UA_NodeId_copy(&res->authenticationToken, &unsafe_fuzz_authenticationToken);
-        }
-#endif
-        goto send_response;
-    }
-
-    /* Get the Session bound to the SecureChannel (not necessarily activated) */
-    if(!UA_NodeId_isNull(&request->requestHeader.authenticationToken)) {
-        rh->serviceResult = getBoundSession(server, channel,
-                      &request->requestHeader.authenticationToken, &session);
-        if(rh->serviceResult != UA_STATUSCODE_GOOD)
-            goto send_response;
-    }
-
-    /* Set an anonymous, inactive session for services that need no session */
-    if(!session) {
-        if(sessionRequired) {
-#ifdef UA_ENABLE_TYPEDESCRIPTION
-            UA_LOG_WARNING_CHANNEL(server->config.logging, channel,
-                                   "%s refused without a valid session",
-                                   requestType->typeName);
-#else
-            UA_LOG_WARNING_CHANNEL(server->config.logging, channel,
-                                   "Service %" PRIu32 " refused without a valid session",
-                                   requestType->binaryEncodingId.identifier.numeric);
-#endif
-            rh->serviceResult = UA_STATUSCODE_BADSESSIONIDINVALID;
-            goto send_response;
-        }
-
-        UA_Session_init(&anonymousSession);
-        anonymousSession.sessionId = UA_NODEID_GUID(0, UA_GUID_NULL);
-        anonymousSession.header.channel = channel;
-        session = &anonymousSession;
-    }
-
-    UA_assert(session != NULL);
-
-    /* Trying to use a non-activated session? */
-    if(sessionRequired && !session->activated) {
-#ifdef UA_ENABLE_TYPEDESCRIPTION
-        UA_LOG_WARNING_SESSION(server->config.logging, session,
-                               "%s refused on a non-activated session",
-                               requestType->typeName);
-#else
-        UA_LOG_WARNING_SESSION(server->config.logging, session,
-                               "Service %" PRIu32 " refused on a non-activated session",
-                               requestType->binaryEncodingId.identifier.numeric);
-#endif
-        if(session != &anonymousSession) {
-            UA_Server_removeSessionByToken(server, &session->header.authenticationToken,
-                                           UA_SHUTDOWNREASON_ABORT);
-        }
-        rh->serviceResult = UA_STATUSCODE_BADSESSIONNOTACTIVATED;
-        goto send_response;
-    }
-
-    /* Update the session lifetime */
-    UA_Session_updateLifetime(session);
-
-#ifdef UA_ENABLE_SUBSCRIPTIONS
-    /* The publish request is not answered immediately */
-    if(requestType == &UA_TYPES[UA_TYPES_PUBLISHREQUEST]) {
-        rh->serviceResult =
-            Service_Publish(server, session, &request->publishRequest, requestId);
-
-        /* Don't send a response */
-        unlockServer(server);
-        goto update_statistics;
-    }
-#endif
-
-#if UA_MULTITHREADING >= 100 && defined(UA_ENABLE_METHODCALLS)
-    /* The call request might not be answered immediately */
-    if(requestType == &UA_TYPES[UA_TYPES_CALLREQUEST]) {
-        UA_Boolean finished = true;
-        Service_CallAsync(server, session, requestId, &request->callRequest,
-                          &response->callResponse, &finished);
-
-        /* Async method calls remain. Don't send a response now. In case we have
-         * an async call, count as a "good" request for the diagnostics
-         * statistic. */
-        if(UA_LIKELY(finished))
-            goto send_response;
-        unlockServer(server);
-        goto update_statistics;
-    }
-#endif
-
-    /* Execute the synchronous service call */
-    service(server, session, request, response);
-
-    /* Upon success, send the response. Otherwise a ServiceFault. */
- send_response:
-    unlockServer(server);
-    channelRes = sendResponse(server, session, channel,
-                              requestId, response, responseType);
-
-    /* Update the diagnostics statistics */
- update_statistics:
-#ifdef UA_ENABLE_DIAGNOSTICS
-    if(session && session != &server->adminSession) {
-        session->diagnostics.totalRequestCount.totalCount++;
-        if(rh->serviceResult != UA_STATUSCODE_GOOD)
-            session->diagnostics.totalRequestCount.errorCount++;
-        if(counterOffset != 0) {
-            UA_ServiceCounterDataType *serviceCounter = (UA_ServiceCounterDataType*)
-                (((uintptr_t)&session->diagnostics) + counterOffset);
-            serviceCounter->totalCount++;
-            if(rh->serviceResult != UA_STATUSCODE_GOOD)
-                serviceCounter->errorCount++;
-        }
-    }
-#endif
-
-    return channelRes;
->>>>>>> 4f6d0c98
 }
 
 static UA_StatusCode
