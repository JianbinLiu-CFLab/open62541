/* This Source Code Form is subject to the terms of the Mozilla Public
 * License, v. 2.0. If a copy of the MPL was not distributed with this
 * file, You can obtain one at http://mozilla.org/MPL/2.0/.
 *
 *    Copyright 2014-2018 (c) Fraunhofer IOSB (Author: Julius Pfrommer)
 *    Copyright 2014-2017 (c) Florian Palm
 *    Copyright 2015-2016 (c) Sten Grüner
 *    Copyright 2015-2016 (c) Chris Iatrou
 *    Copyright 2015 (c) LEvertz
 *    Copyright 2015-2016 (c) Oleksiy Vasylyev
 *    Copyright 2016 (c) Julian Grothoff
 *    Copyright 2016-2017 (c) Stefan Profanter, fortiss GmbH
 *    Copyright 2016 (c) Lorenz Haas
 *    Copyright 2017 (c) frax2222
 *    Copyright 2017 (c) Mark Giraud, Fraunhofer IOSB
 *    Copyright 2018 (c) Hilscher Gesellschaft für Systemautomation mbH (Author: Martin Lang)
 *    Copyright 2019 (c) Kalycito Infotech Private Limited
 *    Copyright 2021 (c) Fraunhofer IOSB (Author: Jan Hermes)
 *    Copyright 2022 (c) Fraunhofer IOSB (Author: Andreas Ebner)
 *    Copyright 2024 (c) Fraunhofer IOSB (Author: Noel Graf)
 */

#include "ua_server_internal.h"

#ifdef UA_ENABLE_SUBSCRIPTIONS
#include "ua_subscription.h"
#endif

#ifdef UA_ENABLE_NODESET_INJECTOR
#include "open62541/nodesetinjector.h"
#endif

#ifdef UA_ENABLE_ENCRYPTION
#include "open62541/plugin/certificategroup_default.h"
#endif

#define STARTCHANNELID 1
#define STARTTOKENID 1

/**********************/
/* Namespace Handling */
/**********************/

/* The NS1 Uri can be changed by the user to some custom string. This method is
 * called to initialize the NS1 Uri if it is not set before to the default
 * Application URI.
 *
 * This is done as soon as the Namespace Array is read or written via node value
 * read / write services, or UA_Server_addNamespace, or UA_Server_getNamespaceByIndex
 * UA_Server_getNamespaceByName or UA_Server_run_startup is called.
 *
 * Therefore one has to set the custom NS1 URI before one of the previously
 * mentioned steps. */

void
setupNs1Uri(UA_Server *server) {
    if(!server->namespaces[1].data) {
        UA_String_copy(&server->config.applicationDescription.applicationUri,
                       &server->namespaces[1]);
    }
}

UA_UInt16 addNamespace(UA_Server *server, const UA_String name) {
    /* ensure that the uri for ns1 is set up from the app description */
    setupNs1Uri(server);

    /* Check if the namespace already exists in the server's namespace array */
    for(size_t i = 0; i < server->namespacesSize; ++i) {
        if(UA_String_equal(&name, &server->namespaces[i]))
            return (UA_UInt16) i;
    }

    /* Make the array bigger */
    UA_String *newNS = (UA_String*)UA_realloc(server->namespaces,
                                              sizeof(UA_String) * (server->namespacesSize + 1));
    UA_CHECK_MEM(newNS, return 0);

    server->namespaces = newNS;

    /* Copy the namespace string */
    UA_StatusCode retval = UA_String_copy(&name, &server->namespaces[server->namespacesSize]);
    UA_CHECK_STATUS(retval, return 0);

    /* Announce the change (otherwise, the array appears unchanged) */
    ++server->namespacesSize;
    return (UA_UInt16)(server->namespacesSize - 1);
}

UA_UInt16 UA_Server_addNamespace(UA_Server *server, const char* name) {
    /* Override const attribute to get string (dirty hack) */
    UA_String nameString;
    nameString.length = strlen(name);
    nameString.data = (UA_Byte*)(uintptr_t)name;
    UA_LOCK(&server->serviceMutex);
    UA_UInt16 retVal = addNamespace(server, nameString);
    UA_UNLOCK(&server->serviceMutex);
    return retVal;
}

UA_ServerConfig*
UA_Server_getConfig(UA_Server *server) {
    UA_CHECK_MEM(server, return NULL);
    return &server->config;
}

UA_StatusCode
getNamespaceByName(UA_Server *server, const UA_String namespaceUri,
                   size_t *foundIndex) {
    /* ensure that the uri for ns1 is set up from the app description */
    setupNs1Uri(server);
    UA_StatusCode res = UA_STATUSCODE_BADNOTFOUND;
    for(size_t idx = 0; idx < server->namespacesSize; idx++) {
        if(UA_String_equal(&server->namespaces[idx], &namespaceUri)) {
            (*foundIndex) = idx;
            res = UA_STATUSCODE_GOOD;
            break;
        }
    }
    return res;
}

UA_StatusCode
getNamespaceByIndex(UA_Server *server, const size_t namespaceIndex,
                   UA_String *foundUri) {
    /* ensure that the uri for ns1 is set up from the app description */
    setupNs1Uri(server);
    UA_StatusCode res = UA_STATUSCODE_BADNOTFOUND;
    if(namespaceIndex >= server->namespacesSize)
        return res;
    res = UA_String_copy(&server->namespaces[namespaceIndex], foundUri);
    return res;
}

UA_StatusCode
UA_Server_getNamespaceByName(UA_Server *server, const UA_String namespaceUri,
                             size_t *foundIndex) {
    UA_LOCK(&server->serviceMutex);
    UA_StatusCode res = getNamespaceByName(server, namespaceUri, foundIndex);
    UA_UNLOCK(&server->serviceMutex);
    return res;
}

UA_StatusCode
UA_Server_getNamespaceByIndex(UA_Server *server, const size_t namespaceIndex,
                              UA_String *foundUri) {
    UA_LOCK(&server->serviceMutex);
    UA_StatusCode res = getNamespaceByIndex(server, namespaceIndex, foundUri);
    UA_UNLOCK(&server->serviceMutex);
    return res;
}

UA_StatusCode
UA_Server_forEachChildNodeCall(UA_Server *server, UA_NodeId parentNodeId,
                               UA_NodeIteratorCallback callback, void *handle) {
    UA_BrowseDescription bd;
    UA_BrowseDescription_init(&bd);
    bd.nodeId = parentNodeId;
    bd.browseDirection = UA_BROWSEDIRECTION_BOTH;
    bd.resultMask = UA_BROWSERESULTMASK_REFERENCETYPEID | UA_BROWSERESULTMASK_ISFORWARD;

    UA_BrowseResult br = UA_Server_browse(server, 0, &bd);
    UA_StatusCode res = br.statusCode;
    UA_CHECK_STATUS(res, goto cleanup);

    for(size_t i = 0; i < br.referencesSize; i++) {
        if(!UA_ExpandedNodeId_isLocal(&br.references[i].nodeId))
            continue;
        res = callback(br.references[i].nodeId.nodeId, !br.references[i].isForward,
                       br.references[i].referenceTypeId, handle);
        UA_CHECK_STATUS(res, goto cleanup);
    }
cleanup:
    UA_BrowseResult_clear(&br);
    return res;
}

/********************/
/* GDS Transaction  */
/********************/

UA_StatusCode
UA_GDSTransaction_init(UA_GDSTransaction *transaction, UA_Server *server, const UA_NodeId sessionId) {
    if(!transaction || !server)
        return UA_STATUSCODE_BADINTERNALERROR;

    UA_ByteString csr = UA_BYTESTRING_NULL;
    if(transaction->localCsrCertificate.length > 0)
        csr = transaction->localCsrCertificate;

    memset(transaction, 0, sizeof(UA_GDSTransaction));

    transaction->state = UA_GDSTRANSACIONSTATE_PENDING;
    UA_NodeId_copy(&sessionId, &transaction->sessionId);
    transaction->server = server;
    transaction->localCsrCertificate = csr;

    return UA_STATUSCODE_GOOD;
}

UA_CertificateGroup*
UA_GDSTransaction_getCertificateGroup(UA_GDSTransaction *transaction,
                                      const UA_CertificateGroup *certGroup) {
#ifdef UA_ENABLE_ENCRYPTION
    if(!transaction || !certGroup)
        return NULL;

    /* Check if transaction was initialized */
    if(transaction->state != UA_GDSTRANSACIONSTATE_PENDING)
        return NULL;

    for(size_t i = 0; i < transaction->certGroupSize; i++) {
        UA_CertificateGroup *group = &transaction->certGroups[i];
        if(UA_NodeId_equal(&group->certificateGroupId, &certGroup->certificateGroupId))
            return group;
    }

    /* If the certGroup does not exist, create a new one */
    transaction->certGroups = (UA_CertificateGroup*)UA_realloc(transaction->certGroups, (transaction->certGroupSize + 1) * sizeof(UA_CertificateGroup));
    if(!transaction->certGroups)
        return NULL;

    transaction->certGroupSize++;

    memset(&transaction->certGroups[transaction->certGroupSize-1], 0, sizeof(UA_CertificateGroup));

    UA_TrustListDataType trustList;
    UA_TrustListDataType_init(&trustList);
    trustList.specifiedLists = UA_TRUSTLISTMASKS_ALL;
    certGroup->getTrustList((UA_CertificateGroup*)(uintptr_t)certGroup, &trustList);

    /* Set up the parameters */
    UA_KeyValuePair params[1];
    size_t paramsSize = 1;

    UA_ServerConfig *config = UA_Server_getConfig(transaction->server);

    params[0].key = UA_QUALIFIEDNAME(0, "max-trust-listsize");
    UA_Variant_setScalar(&params[0].value, &config->maxTrustListSize, &UA_TYPES[UA_TYPES_UINT32]);

    UA_KeyValueMap paramsMap;
    paramsMap.map = params;
    paramsMap.mapSize = paramsSize;

    UA_CertificateGroup_Memorystore(&transaction->certGroups[transaction->certGroupSize-1],
        (UA_NodeId*)(uintptr_t)&certGroup->certificateGroupId, &trustList, certGroup->logging, &paramsMap);

    UA_TrustListDataType_clear(&trustList);

    return &transaction->certGroups[transaction->certGroupSize-1];
#else
    return NULL;
#endif
}

UA_StatusCode
UA_GDSTransaction_addCertificateInfo(UA_GDSTransaction *transaction,
                                     const UA_NodeId certificateGroupId,
                                     const UA_NodeId certificateTypeId,
                                     const UA_ByteString *certificate,
                                     const UA_ByteString *privateKey) {
    if(!transaction || !certificate)
        return UA_STATUSCODE_BADINTERNALERROR;

    /* Check if transaction was initialized */
    if(transaction->state != UA_GDSTRANSACIONSTATE_PENDING)
        return UA_STATUSCODE_BADINVALIDSTATE;

    /* Check if an entry with certificateGroupId and certificateTypeId already exists */
    for(size_t i = 0; i < transaction->certificateInfosSize; i++) {
        UA_GDSCertificateInfo *certInfo = &transaction->certificateInfos[i];

        if(!UA_NodeId_equal(&certInfo->certificateGroup, &certificateGroupId) ||
           !UA_NodeId_equal(&certInfo->certificateType, &certificateTypeId))
            continue;

        UA_ByteString_clear(&certInfo->certificate);
        UA_ByteString_clear(&certInfo->privateKey);

        UA_ByteString_copy(certificate, &certInfo->certificate);
        certInfo->privateKey = UA_BYTESTRING_NULL;
        if(privateKey)
            UA_ByteString_copy(privateKey, &certInfo->privateKey);

        return UA_STATUSCODE_GOOD;
    }

    UA_GDSCertificateInfo *newCertInfos = (UA_GDSCertificateInfo *)UA_realloc(transaction->certificateInfos,
        (transaction->certificateInfosSize + 1) * sizeof(UA_GDSCertificateInfo));
    if(!newCertInfos)
        return UA_STATUSCODE_BADOUTOFMEMORY;

    transaction->certificateInfos = newCertInfos;

    UA_GDSCertificateInfo *newCertInfo = &transaction->certificateInfos[transaction->certificateInfosSize];
    UA_ByteString_copy(certificate, &newCertInfo->certificate);
    UA_NodeId_copy(&certificateGroupId, &newCertInfo->certificateGroup);
    UA_NodeId_copy(&certificateTypeId, &newCertInfo->certificateType);
    newCertInfo->privateKey = UA_BYTESTRING_NULL;
    if(privateKey)
        UA_ByteString_copy(privateKey, &newCertInfo->privateKey);

    transaction->certificateInfosSize++;

    return UA_STATUSCODE_GOOD;
}

void UA_GDSTransaction_clear(UA_GDSTransaction *transaction) {
    if(!transaction)
        return;

    transaction->state = UA_GDSTRANSACIONSTATE_FRESH;
    transaction->server = NULL;
    UA_NodeId_clear(&transaction->sessionId);
    UA_ByteString_clear(&transaction->localCsrCertificate);

    if(transaction->certGroups) {
        for(size_t i = 0; i < transaction->certGroupSize; i++) {
            transaction->certGroups[i].clear(&transaction->certGroups[i]);
        }
        UA_free(transaction->certGroups);
        transaction->certGroupSize = 0;
        transaction->certGroups = NULL;
    }

    if(transaction->certificateInfos) {
        for(size_t i = 0; i < transaction->certificateInfosSize; i++) {
            UA_ByteString_clear(&transaction->certificateInfos[i].certificate);
            UA_ByteString_clear(&transaction->certificateInfos[i].privateKey);
            UA_NodeId_clear(&transaction->certificateInfos[i].certificateGroup);
            UA_NodeId_clear(&transaction->certificateInfos[i].certificateType);
        }
        UA_free(transaction->certificateInfos);
        transaction->certificateInfosSize = 0;
        transaction->certificateInfos = NULL;
    }
}

void UA_GDSTransaction_delete(UA_GDSTransaction *transaction) {
    UA_GDSTransaction_clear(transaction);
    UA_free(transaction);
}

/********************/
/*   GDS Manager    */
/********************/

void
UA_GDSManager_clear(UA_GDSManager *gdsManager) {
    if(!gdsManager)
        return;
    gdsManager->checkSessionCallbackId = 0;
    UA_GDSTransaction_clear(&gdsManager->transaction);
    void *fileInfoContext = gdsManager->fileInfoContext;
    while(fileInfoContext) {
        void *next = *((void **)fileInfoContext);
        UA_free(fileInfoContext);
        fileInfoContext = next;
    }
}

/*********************/
/* Server Components */
/*********************/

enum ZIP_CMP
cmpServerComponent(const UA_UInt64 *a, const UA_UInt64 *b) {
    if(*a == *b)
        return ZIP_CMP_EQ;
    return (*a < *b) ? ZIP_CMP_LESS : ZIP_CMP_MORE;
}

void
addServerComponent(UA_Server *server, UA_ServerComponent *sc,
                   UA_UInt64 *identifier) {
    if(!sc)
        return;

    sc->identifier = ++server->serverComponentIds;
    ZIP_INSERT(UA_ServerComponentTree, &server->serverComponents, sc);

    /* Start the component if the server is started */
    if(server->state == UA_LIFECYCLESTATE_STARTED && sc->start)
        sc->start(sc, server);

    if(identifier)
        *identifier = sc->identifier;
}

static void *
findServerComponent(void *context, UA_ServerComponent *sc) {
    UA_String *name = (UA_String*)context;
    return (UA_String_equal(&sc->name, name)) ? sc : NULL;
}

UA_ServerComponent *
getServerComponentByName(UA_Server *server, UA_String name) {
    return (UA_ServerComponent*)
        ZIP_ITER(UA_ServerComponentTree, &server->serverComponents,
                 findServerComponent, &name);
}

static void *
startServerComponent(void *server, UA_ServerComponent *sc) {
    sc->start(sc, (UA_Server*)server);
    return NULL;
}

static void *
stopServerComponent(void *_, UA_ServerComponent *sc) {
    sc->stop(sc);
    return NULL;
}

/* ZIP_ITER returns NULL only if all components are stopped */
static void *
checkServerComponent(void *_, UA_ServerComponent *sc) {
    return (sc->state == UA_LIFECYCLESTATE_STOPPED) ? NULL : (void*)0x01;
}

/********************/
/* Server Lifecycle */
/********************/

/* The server needs to be stopped before it can be deleted */
UA_StatusCode
UA_Server_delete(UA_Server *server) {
    if(!server)
        return UA_STATUSCODE_BADINTERNALERROR;

    if(server->state != UA_LIFECYCLESTATE_STOPPED) {
        UA_LOG_ERROR(server->config.logging, UA_LOGCATEGORY_SERVER,
                     "The server must be fully stopped before it can be deleted");
        return UA_STATUSCODE_BADINTERNALERROR;
    }

    UA_LOCK(&server->serviceMutex);

    session_list_entry *current, *temp;
    LIST_FOREACH_SAFE(current, &server->sessions, pointers, temp) {
        UA_Server_removeSession(server, current, UA_SHUTDOWNREASON_CLOSE);
    }
    UA_Array_delete(server->namespaces, server->namespacesSize, &UA_TYPES[UA_TYPES_STRING]);

#ifdef UA_ENABLE_SUBSCRIPTIONS
    /* Remove subscriptions without a session */
    UA_Subscription *sub, *sub_tmp;
    LIST_FOREACH_SAFE(sub, &server->subscriptions, serverListEntry, sub_tmp) {
        UA_Subscription_delete(server, sub);
    }

#ifdef UA_ENABLE_SUBSCRIPTIONS_ALARMS_CONDITIONS
    UA_ConditionList_delete(server);
#endif

#endif

#if UA_MULTITHREADING >= 100
    UA_AsyncManager_clear(&server->asyncManager, server);
#endif

    /* Clean up the Admin Session */
    UA_Session_clear(&server->adminSession, server);
#ifdef UA_ENABLE_SUBSCRIPTIONS
    server->adminSubscription = NULL;
    UA_assert(server->monitoredItemsSize == 0);
    UA_assert(server->subscriptionsSize == 0);
#endif

    /* Remove all server components (all stopped by now) */
    UA_ServerComponent *top;
    while((top = ZIP_ROOT(&server->serverComponents))) {
        UA_assert(top->state == UA_LIFECYCLESTATE_STOPPED);
        top->clear(top);
        ZIP_REMOVE(UA_ServerComponentTree, &server->serverComponents, top);
        UA_free(top);
    }

    UA_UNLOCK(&server->serviceMutex); /* The timer has its own mutex */

    /* Clean up the config */
    UA_ServerConfig_clear(&server->config);

#if UA_MULTITHREADING >= 100
    UA_LOCK_DESTROY(&server->serviceMutex);
#endif

    UA_GDSManager_clear(&server->gdsManager);

    /* Delete the server itself and return */
    UA_free(server);
    return UA_STATUSCODE_GOOD;
}

/* Regular house-keeping tasks. Removing unused and timed-out channels and
 * sessions. */
static void
serverHouseKeeping(UA_Server *server, void *_) {
    UA_LOCK(&server->serviceMutex);
    UA_EventLoop *el = server->config.eventLoop;
    UA_Server_cleanupSessions(server, el->dateTime_nowMonotonic(el));
    UA_UNLOCK(&server->serviceMutex);
}

/********************/
/* Server Lifecycle */
/********************/

static
UA_INLINE
UA_Boolean UA_Server_NodestoreIsConfigured(UA_Server *server) {
    return server->config.nodestore.getNode != NULL;
}

static UA_Server *
UA_Server_init(UA_Server *server) {
    UA_StatusCode res = UA_STATUSCODE_GOOD;
    UA_CHECK_FATAL(UA_Server_NodestoreIsConfigured(server), goto cleanup,
                   server->config.logging, UA_LOGCATEGORY_SERVER,
                   "No Nodestore configured in the server");

    /* Init start time to zero, the actual start time will be sampled in
     * UA_Server_run_startup() */
    server->startTime = 0;

    /* Set a seed for non-cyptographic randomness */
#ifndef UA_ENABLE_DETERMINISTIC_RNG
    UA_random_seed((UA_UInt64)UA_DateTime_now());
#endif

    UA_LOCK_INIT(&server->serviceMutex);
    UA_LOCK(&server->serviceMutex);

    /* Initialize the adminSession */
    UA_Session_init(&server->adminSession);
    server->adminSession.sessionId.identifierType = UA_NODEIDTYPE_GUID;
    server->adminSession.sessionId.identifier.guid.data1 = 1;
    server->adminSession.validTill = UA_INT64_MAX;
    server->adminSession.sessionName = UA_STRING_ALLOC("Administrator");

#ifdef UA_ENABLE_SUBSCRIPTIONS
    /* Initialize the adminSubscription */
    server->adminSubscription = UA_Subscription_new();
    UA_CHECK_MEM(server->adminSubscription, goto cleanup);
    UA_Session_attachSubscription(&server->adminSession, server->adminSubscription);
#endif

    /* Create Namespaces 0 and 1
     * Ns1 will be filled later with the uri from the app description */
    server->namespaces = (UA_String *)UA_Array_new(2, &UA_TYPES[UA_TYPES_STRING]);
    UA_CHECK_MEM(server->namespaces, goto cleanup);

    server->namespaces[0] = UA_STRING_ALLOC("http://opcfoundation.org/UA/");
    server->namespaces[1] = UA_STRING_NULL;
    server->namespacesSize = 2;

    /* Initialize Session Management */
    LIST_INIT(&server->sessions);
    server->sessionCount = 0;

    /* Initialize SecureChannel */
    TAILQ_INIT(&server->channels);
    /* TODO: use an ID that is likely to be unique after a restart */
    server->lastChannelId = STARTCHANNELID;
    server->lastTokenId = STARTTOKENID;

#if UA_MULTITHREADING >= 100
    UA_AsyncManager_init(&server->asyncManager, server);
#endif

    /* Initialize namespace 0*/
    res = initNS0(server);
    UA_CHECK_STATUS(res, goto cleanup);

#ifdef UA_ENABLE_GDS_PUSHMANAGEMENT
    res = initNS0PushManagement(server);
    UA_CHECK_STATUS(res, goto cleanup);
#endif

#ifdef UA_ENABLE_NODESET_INJECTOR
    res = UA_Server_injectNodesets(server);
    UA_CHECK_STATUS(res, goto cleanup);
#endif

    /* Initialize the binay protocol support */
    addServerComponent(server, UA_BinaryProtocolManager_new(server), NULL);

    /* Initialized Discovery */
#ifdef UA_ENABLE_DISCOVERY
    addServerComponent(server, UA_DiscoveryManager_new(), NULL);
#endif

    /* Initialize PubSub */
#ifdef UA_ENABLE_PUBSUB
    if(server->config.pubsubEnabled)
        addServerComponent(server, UA_PubSubManager_new(server), NULL);
#endif

    UA_UNLOCK(&server->serviceMutex);
    return server;

 cleanup:
    UA_UNLOCK(&server->serviceMutex);
    UA_Server_delete(server);
    return NULL;
}

UA_Server *
UA_Server_newWithConfig(UA_ServerConfig *config) {
    UA_CHECK_MEM(config, return NULL);

    UA_CHECK_LOG(config->eventLoop != NULL, return NULL, ERROR,
                 config->logging, UA_LOGCATEGORY_SERVER, "No EventLoop configured");

    UA_Server *server = (UA_Server *)UA_calloc(1, sizeof(UA_Server));
    UA_CHECK_MEM(server, UA_ServerConfig_clear(config); return NULL);

    server->config = *config;

    /* If not defined, set logging to what the server has */
    if(!server->config.secureChannelPKI.logging)
        server->config.secureChannelPKI.logging = server->config.logging;
    if(!server->config.sessionPKI.logging)
        server->config.sessionPKI.logging = server->config.logging;

    /* Reset the old config */
    memset(config, 0, sizeof(UA_ServerConfig));
    return UA_Server_init(server);
}

/* Returns if the server should be shut down immediately */
static UA_Boolean
setServerShutdown(UA_Server *server) {
    if(server->endTime != 0)
        return false;
    if(server->config.shutdownDelay == 0)
        return true;

    UA_LOG_WARNING(server->config.logging, UA_LOGCATEGORY_SERVER,
                   "Shutting down the server with a delay of %i ms",
                   (int)server->config.shutdownDelay);

    UA_EventLoop *el = server->config.eventLoop;
    server->endTime = el->dateTime_now(el) +
        (UA_DateTime)(server->config.shutdownDelay * UA_DATETIME_MSEC);

    return false;
}

/*******************/
/* Timed Callbacks */
/*******************/

UA_StatusCode
UA_Server_addTimedCallback(UA_Server *server, UA_ServerCallback callback,
                           void *data, UA_DateTime date, UA_UInt64 *callbackId) {
    UA_LOCK(&server->serviceMutex);
    UA_StatusCode retval = server->config.eventLoop->
        addTimer(server->config.eventLoop, (UA_Callback)callback,
                 server, data, 0.0, &date, UA_TIMERPOLICY_ONCE, callbackId);
    UA_UNLOCK(&server->serviceMutex);
    return retval;
}

UA_StatusCode
addRepeatedCallback(UA_Server *server, UA_ServerCallback callback,
                    void *data, UA_Double interval_ms, UA_UInt64 *callbackId) {
    UA_LOCK_ASSERT(&server->serviceMutex);
    return server->config.eventLoop->addTimer(
        server->config.eventLoop, (UA_Callback)callback, server, data, interval_ms, NULL,
        UA_TIMERPOLICY_CURRENTTIME, callbackId);
}

UA_StatusCode
UA_Server_addRepeatedCallback(UA_Server *server, UA_ServerCallback callback,
                              void *data, UA_Double interval_ms,
                              UA_UInt64 *callbackId) {
    UA_LOCK(&server->serviceMutex);
    UA_StatusCode res = addRepeatedCallback(server, callback, data, interval_ms, callbackId);
    UA_UNLOCK(&server->serviceMutex);
    return res;
}

UA_StatusCode
changeRepeatedCallbackInterval(UA_Server *server, UA_UInt64 callbackId,
                               UA_Double interval_ms) {
    UA_LOCK_ASSERT(&server->serviceMutex);
    return server->config.eventLoop->
        modifyTimer(server->config.eventLoop, callbackId, interval_ms,
                    NULL, UA_TIMERPOLICY_CURRENTTIME);
}

UA_StatusCode
UA_Server_changeRepeatedCallbackInterval(UA_Server *server, UA_UInt64 callbackId,
                                         UA_Double interval_ms) {
    UA_LOCK(&server->serviceMutex);
    UA_StatusCode retval =
        changeRepeatedCallbackInterval(server, callbackId, interval_ms);
    UA_UNLOCK(&server->serviceMutex);
    return retval;
}

void
removeCallback(UA_Server *server, UA_UInt64 callbackId) {
    UA_LOCK_ASSERT(&server->serviceMutex);
    UA_EventLoop *el = server->config.eventLoop;
    if(el)
        el->removeTimer(el, callbackId);
}

void
UA_Server_removeCallback(UA_Server *server, UA_UInt64 callbackId) {
    UA_LOCK(&server->serviceMutex);
    removeCallback(server, callbackId);
    UA_UNLOCK(&server->serviceMutex);
}

static void
secureChannel_delayedCloseTrustList(void *application, void *context) {
    UA_DelayedCallback *dc = (UA_DelayedCallback*)context;
    UA_Server *server = (UA_Server*)application;

    UA_CertificateGroup certGroup = server->config.secureChannelPKI;
    UA_SecureChannel *channel;
    TAILQ_FOREACH(channel, &server->channels, serverEntry) {
        if(channel->state != UA_SECURECHANNELSTATE_CLOSED && channel->state != UA_SECURECHANNELSTATE_CLOSING)
            continue;
        if(certGroup.verifyCertificate(&certGroup, &channel->remoteCertificate) != UA_STATUSCODE_GOOD)
            UA_SecureChannel_shutdown(channel, UA_SHUTDOWNREASON_CLOSE);
    }
    UA_free(dc);
}

static UA_CertificateGroup*
getCertificateGroup(UA_Server *server, const UA_NodeId certificateGroupId) {
    UA_NodeId defaultApplicationGroup =
        UA_NODEID_NUMERIC(0, UA_NS0ID_SERVERCONFIGURATION_CERTIFICATEGROUPS_DEFAULTAPPLICATIONGROUP);
    UA_NodeId defaultUserTokenGroup =
        UA_NODEID_NUMERIC(0, UA_NS0ID_SERVERCONFIGURATION_CERTIFICATEGROUPS_DEFAULTUSERTOKENGROUP);
    if(UA_NodeId_equal(&certificateGroupId, &defaultApplicationGroup)) {
        return &server->config.secureChannelPKI;
    }
    if(UA_NodeId_equal(&certificateGroupId, &defaultUserTokenGroup)) {
        return &server->config.sessionPKI;
    }
    return NULL;
}

UA_StatusCode
<<<<<<< HEAD
UA_Server_addCertificates(UA_Server *server,
                          const UA_NodeId certificateGroupId,
                          UA_ByteString *certificates,
                          size_t certificatesSize,
                          UA_ByteString *crls,
                          size_t crlsSize,
                          const UA_Boolean isTrusted,
                          const UA_Boolean appendCertificates) {
    UA_CertificateGroup *certGroup = getCertificateGroup(server, certificateGroupId);
    if(!certGroup)
        return UA_STATUSCODE_BADINVALIDARGUMENT;

    UA_TrustListDataType trustList;
    UA_TrustListDataType_init(&trustList);

    if(isTrusted) {
        trustList.specifiedLists = UA_TRUSTLISTMASKS_TRUSTEDCERTIFICATES | UA_TRUSTLISTMASKS_TRUSTEDCRLS;
        trustList.trustedCertificates = certificates;
        trustList.trustedCertificatesSize = certificatesSize;
        trustList.trustedCrls = crls;
        trustList.trustedCrlsSize = crlsSize;
    } else {
        trustList.specifiedLists = UA_TRUSTLISTMASKS_ISSUERCERTIFICATES | UA_TRUSTLISTMASKS_ISSUERCRLS;
        trustList.issuerCertificates = certificates;
        trustList.issuerCertificatesSize = certificatesSize;
        trustList.issuerCrls = crls;
        trustList.issuerCrlsSize = crlsSize;
=======
UA_Server_updateCertificate(UA_Server *server,
                            const UA_ByteString *oldCertificate,
                            const UA_ByteString *newCertificate,
                            const UA_ByteString *newPrivateKey,
                            UA_Boolean closeSessions,
                            UA_Boolean closeSecureChannels) {
    UA_CHECK(server && oldCertificate && newCertificate && newPrivateKey,
             return UA_STATUSCODE_BADINTERNALERROR);

    UA_LOCK(&server->serviceMutex);

    if(closeSessions) {
        session_list_entry *current;
        LIST_FOREACH(current, &server->sessions, pointers) {
            UA_SessionHeader *header = &current->session.header;
            if(UA_ByteString_equal(oldCertificate, &header->channel->securityPolicy->localCertificate))
                UA_Server_removeSessionByToken(server, &header->authenticationToken,
                                               UA_SHUTDOWNREASON_CLOSE);
        }
>>>>>>> 403f4628
    }

    /* When adding certificate files to the TrustList,
     * it is not necessary to check the trust status of the existing SecureChannels. */
    if(appendCertificates)
        return certGroup->addToTrustList(certGroup, &trustList);

    UA_StatusCode retval = certGroup->setTrustList(certGroup, &trustList);
    if(retval != UA_STATUSCODE_GOOD)
        return retval;

    UA_DelayedCallback *dc = (UA_DelayedCallback*)UA_calloc(1, sizeof(UA_DelayedCallback));
    if(!dc)
        return UA_STATUSCODE_BADOUTOFMEMORY;

    dc->callback = secureChannel_delayedCloseTrustList;
    dc->application = server;
    dc->context = dc;

    UA_EventLoop *el = server->config.eventLoop;
    el->addDelayedCallback(el, dc);

    return UA_STATUSCODE_GOOD;
}

UA_StatusCode
UA_Server_removeCertificates(UA_Server *server,
                             const UA_NodeId certificateGroupId,
                             UA_ByteString *certificates,
                             size_t certificatesSize,
                             const UA_Boolean isTrusted) {
    UA_CertificateGroup *certGroup = getCertificateGroup(server, certificateGroupId);
    if(!certGroup)
        return UA_STATUSCODE_BADINVALIDARGUMENT;

    UA_ByteString *crls = NULL;
    size_t crlsSize = 0;
    UA_StatusCode retval = UA_STATUSCODE_GOOD;
    for(size_t i = 0; i < certificatesSize; i++) {
        retval = certGroup->getCertificateCrls(certGroup, &certificates[i], isTrusted, &crls, &crlsSize);
        if(retval != UA_STATUSCODE_GOOD) {
            UA_Array_delete(crls, crlsSize, &UA_TYPES[UA_TYPES_BYTESTRING]);
            return retval;
        }
    }

<<<<<<< HEAD
    UA_TrustListDataType trustList;
    UA_TrustListDataType_init(&trustList);
    if(isTrusted) {
        trustList.specifiedLists = UA_TRUSTLISTMASKS_TRUSTEDCERTIFICATES | UA_TRUSTLISTMASKS_TRUSTEDCRLS;
        trustList.trustedCertificates = certificates;
        trustList.trustedCertificatesSize = certificatesSize;
        trustList.trustedCrls = crls;
        trustList.trustedCrlsSize = crlsSize;
    } else {
        trustList.specifiedLists = UA_TRUSTLISTMASKS_ISSUERCERTIFICATES | UA_TRUSTLISTMASKS_ISSUERCRLS;
        trustList.issuerCertificates = certificates;
        trustList.issuerCertificatesSize = certificatesSize;
        trustList.issuerCrls = crls;
        trustList.issuerCrlsSize = crlsSize;
    }

    retval = certGroup->removeFromTrustList(certGroup, &trustList);
    UA_Array_delete(crls, crlsSize, &UA_TYPES[UA_TYPES_BYTESTRING]);
    if(retval != UA_STATUSCODE_GOOD)
        return retval;

    UA_DelayedCallback *dc = (UA_DelayedCallback*)UA_calloc(1, sizeof(UA_DelayedCallback));
    if(!dc)
        return UA_STATUSCODE_BADOUTOFMEMORY;

    dc->callback = secureChannel_delayedCloseTrustList;
    dc->application = server;
    dc->context = dc;

    UA_EventLoop *el = server->config.eventLoop;
    el->addDelayedCallback(el, dc);

    return UA_STATUSCODE_GOOD;
}

typedef struct UpdateCertInfo {
    UA_Server *server;
    const UA_NodeId *certificateTypeId;
} UpdateCertInfo;

static void
secureChannel_delayedClose(void *application, void *context) {
    UA_DelayedCallback *dc = (UA_DelayedCallback*)context;
    UpdateCertInfo *info = (UpdateCertInfo*)application;

    UA_SecureChannel *channel;
    TAILQ_FOREACH(channel, &info->server->channels, serverEntry) {
        const UA_SecurityPolicy *policy = channel->securityPolicy;
        if(UA_NodeId_equal(&policy->certificateTypeId, info->certificateTypeId))
            UA_SecureChannel_shutdown(channel, UA_SHUTDOWNREASON_CLOSE);
    }
    UA_free(info);
    UA_free(dc);
}

UA_StatusCode
UA_Server_updateCertificate(UA_Server *server,
                            const UA_NodeId certificateGroupId,
                            const UA_NodeId certificateTypeId,
                            const UA_ByteString certificate,
                            const UA_ByteString *privateKey) {
    if(!server)
        return UA_STATUSCODE_BADINTERNALERROR;

    if(server->gdsManager.transaction.state == UA_GDSTRANSACIONSTATE_PENDING)
        return UA_STATUSCODE_BADTRANSACTIONPENDING;

    /* The server currently only supports the DefaultApplicationGroup */
    UA_NodeId defaultApplicationGroup = UA_NODEID_NUMERIC(0, UA_NS0ID_SERVERCONFIGURATION_CERTIFICATEGROUPS_DEFAULTAPPLICATIONGROUP);
    if(!UA_NodeId_equal(&certificateGroupId, &defaultApplicationGroup))
        return UA_STATUSCODE_BADINVALIDARGUMENT;

    /* The server currently only supports the following certificate type */
    /* UA_NodeId certTypRsaMin = UA_NODEID_NUMERIC(0, UA_NS0ID_RSAMINAPPLICATIONCERTIFICATETYPE); */
    UA_NodeId certTypRsaSha256 = UA_NODEID_NUMERIC(0, UA_NS0ID_RSASHA256APPLICATIONCERTIFICATETYPE);
    if(!UA_NodeId_equal(&certificateTypeId, &certTypRsaSha256))
        return UA_STATUSCODE_BADINVALIDARGUMENT;

    UA_ByteString newPrivateKey = UA_BYTESTRING_NULL;
    if(privateKey) {
        if(UA_CertificateUtils_checkKeyPair(&certificate, privateKey) != UA_STATUSCODE_GOOD)
            return UA_STATUSCODE_BADNOTSUPPORTED;
        newPrivateKey = *privateKey;
    }

    UA_StatusCode retval = UA_STATUSCODE_GOOD;
    for(size_t i = 0; i < server->config.endpointsSize; i++) {
=======
    size_t i = 0;
    UA_StatusCode res = UA_STATUSCODE_GOOD;
    while(i < server->config.endpointsSize) {
>>>>>>> 403f4628
        UA_EndpointDescription *ed = &server->config.endpoints[i];
        UA_SecurityPolicy *sp = getSecurityPolicyByUri(server,
                            &server->config.endpoints[i].securityPolicyUri);
<<<<<<< HEAD
        UA_CHECK_MEM(sp, return UA_STATUSCODE_BADINTERNALERROR);

        if(!UA_NodeId_equal(&sp->certificateTypeId, &certificateTypeId))
            continue;

        retval = sp->updateCertificateAndPrivateKey(sp, certificate, newPrivateKey);
        if(retval != UA_STATUSCODE_GOOD)
            return retval;

        UA_ByteString_clear(&ed->serverCertificate);
        UA_ByteString_copy(&certificate, &ed->serverCertificate);
    }

    UA_DelayedCallback *dc = (UA_DelayedCallback*)UA_calloc(1, sizeof(UA_DelayedCallback));
    if(!dc)
        return UA_STATUSCODE_BADOUTOFMEMORY;

    UpdateCertInfo *certInfo = (UpdateCertInfo*)UA_calloc(1, sizeof(UpdateCertInfo));
    certInfo->server = server;
    certInfo->certificateTypeId = &certificateTypeId;

    dc->callback = secureChannel_delayedClose;
    dc->application = certInfo;
    dc->context = dc;

    UA_EventLoop *el = server->config.eventLoop;
    el->addDelayedCallback(el, dc);

    return UA_STATUSCODE_GOOD;
=======
            if(!sp) {
                res = UA_STATUSCODE_BADINTERNALERROR;
                break;
            }
            sp->updateCertificateAndPrivateKey(sp, *newCertificate, *newPrivateKey);
        }
        i++;
    }

    UA_UNLOCK(&server->serviceMutex);

    return res;
>>>>>>> 403f4628
}

UA_StatusCode
UA_Server_createSigningRequest(UA_Server *server,
                               const UA_NodeId certificateGroupId,
                               const UA_NodeId certificateTypeId,
                               const UA_String *subjectName,
                               const UA_Boolean *regenerateKey,
                               const UA_ByteString *nonce,
                               UA_ByteString *csr) {
    if(!server || !csr)
        return UA_STATUSCODE_BADINTERNALERROR;

    UA_StatusCode retval = UA_STATUSCODE_GOOD;
    /* The server currently only supports the DefaultApplicationGroup */
    UA_NodeId defaultApplicationGroup = UA_NODEID_NUMERIC(0, UA_NS0ID_SERVERCONFIGURATION_CERTIFICATEGROUPS_DEFAULTAPPLICATIONGROUP);
    if(!UA_NodeId_equal(&certificateGroupId, &defaultApplicationGroup))
        return UA_STATUSCODE_BADINVALIDARGUMENT;

    /* The server currently only supports RSA CertificateType */
    UA_NodeId rsaShaCertificateType = UA_NODEID_NUMERIC(0, UA_NS0ID_RSASHA256APPLICATIONCERTIFICATETYPE);
    UA_NodeId rsaMinCertificateType = UA_NODEID_NUMERIC(0,UA_NS0ID_RSAMINAPPLICATIONCERTIFICATETYPE);
    if(!UA_NodeId_equal(&certificateTypeId, &rsaShaCertificateType) &&
       !UA_NodeId_equal(&certificateTypeId, &rsaMinCertificateType))
        return UA_STATUSCODE_BADINVALIDARGUMENT;

    UA_CertificateGroup certGroup = server->config.secureChannelPKI;

    if(!UA_NodeId_equal(&certGroup.certificateGroupId, &defaultApplicationGroup))
        return UA_STATUSCODE_BADINTERNALERROR;

    UA_ByteString *newPrivateKey = NULL;
    if(regenerateKey && *regenerateKey == true) {
        newPrivateKey = UA_ByteString_new();
    }

    const UA_String securityPolicyNoneUri =
           UA_STRING("http://opcfoundation.org/UA/SecurityPolicy#None");
    for(size_t i = 0; i < server->config.endpointsSize; i++) {
        UA_SecurityPolicy *sp = getSecurityPolicyByUri(server, &server->config.endpoints[i].securityPolicyUri);
        if(!sp) {
            retval = UA_STATUSCODE_BADINTERNALERROR;
            goto cleanup;
        }

        if(UA_String_equal(&sp->policyUri, &securityPolicyNoneUri))
            continue;

        if(UA_NodeId_equal(&certificateTypeId, &sp->certificateTypeId) &&
           UA_NodeId_equal(&certificateGroupId, &sp->certificateGroupId)) {
            retval = sp->createSigningRequest(sp, subjectName, nonce,
                                              &UA_KEYVALUEMAP_NULL, csr, newPrivateKey);
            if(retval != UA_STATUSCODE_GOOD)
                goto cleanup;
        }
    }

    UA_ByteString_clear(&server->gdsManager.transaction.localCsrCertificate);
    UA_ByteString_copy(csr, &server->gdsManager.transaction.localCsrCertificate);

cleanup:
    if(newPrivateKey)
        UA_ByteString_delete(newPrivateKey);

    return retval;
}

/***************************/
/* Server lookup functions */
/***************************/

UA_SecurityPolicy *
getSecurityPolicyByUri(const UA_Server *server, const UA_String *securityPolicyUri) {
    for(size_t i = 0; i < server->config.securityPoliciesSize; i++) {
        UA_SecurityPolicy *securityPolicyCandidate = &server->config.securityPolicies[i];
        if(UA_String_equal(securityPolicyUri, &securityPolicyCandidate->policyUri))
            return securityPolicyCandidate;
    }
    return NULL;
}

/* The local ApplicationURI has to match the certificates of the
 * SecurityPolicies */
static UA_StatusCode
verifyServerApplicationURI(const UA_Server *server) {
    const UA_String securityPolicyNoneUri =
        UA_STRING("http://opcfoundation.org/UA/SecurityPolicy#None");
    for(size_t i = 0; i < server->config.securityPoliciesSize; i++) {
        UA_SecurityPolicy *sp = &server->config.securityPolicies[i];
        if(UA_String_equal(&sp->policyUri, &securityPolicyNoneUri) &&
           sp->localCertificate.length == 0)
            continue;
        UA_StatusCode retval =
            UA_CertificateUtils_verifyApplicationURI(server->config.allowAllCertificateUris,
                                                     &sp->localCertificate,
                                                     &server->config.applicationDescription.applicationUri,
                                                     server->config.logging);
        UA_CHECK_STATUS_ERROR(retval, return retval, server->config.logging,
                              UA_LOGCATEGORY_SERVER,
                              "The configured ApplicationURI \"%S\" does not match the "
                              "ApplicationURI specified in the certificate for the "
                              "SecurityPolicy %S",
                              server->config.applicationDescription.applicationUri,
                              sp->policyUri);
    }
    return UA_STATUSCODE_GOOD;
}

UA_ServerStatistics
UA_Server_getStatistics(UA_Server *server) {
    UA_ServerStatistics stat;
    stat.scs = server->secureChannelStatistics;
    UA_ServerDiagnosticsSummaryDataType *sds = &server->serverDiagnosticsSummary;
    stat.ss.currentSessionCount = server->activeSessionCount;
    stat.ss.cumulatedSessionCount = sds->cumulatedSessionCount;
    stat.ss.securityRejectedSessionCount = sds->securityRejectedSessionCount;
    stat.ss.rejectedSessionCount = sds->rejectedSessionCount;
    stat.ss.sessionTimeoutCount = sds->sessionTimeoutCount;
    stat.ss.sessionAbortCount = sds->sessionAbortCount;
    return stat;
}

/********************/
/* Main Server Loop */
/********************/

#define UA_MAXTIMEOUT 200 /* Max timeout in ms between main-loop iterations */

void
setServerLifecycleState(UA_Server *server, UA_LifecycleState state) {
<<<<<<< HEAD
    UA_LOCK_ASSERT(&server->serviceMutex);

=======
    UA_LOCK_ASSERT(&server->serviceMutex, 1);
>>>>>>> 403f4628
    if(server->state == state)
        return;
    server->state = state;
    if(server->config.notifyLifecycleState)
        server->config.notifyLifecycleState(server, server->state);
}

UA_LifecycleState
UA_Server_getLifecycleState(UA_Server *server) {
    return server->state;
}

/* Start: Spin up the workers and the network layer and sample the server's
 *        start time.
 * Iterate: Process repeated callbacks and events in the network layer. This
 *          part can be driven from an external main-loop in an event-driven
 *          single-threaded architecture.
 * Stop: Stop workers, finish all callbacks, stop the network layer, clean up */

UA_StatusCode
UA_Server_run_startup(UA_Server *server) {
    if(server == NULL) {
        return UA_STATUSCODE_BADINVALIDARGUMENT;
    }
    UA_ServerConfig *config = &server->config;

#ifdef FUZZING_BUILD_MODE_UNSAFE_FOR_PRODUCTION
    /* Prominently warn user that fuzzing build is enabled. This will tamper
     * with authentication tokens and other important variables E.g. if fuzzing
     * is enabled, and two clients are connected, subscriptions do not work
     * properly, since the tokens will be overridden to allow easier fuzzing. */
    UA_LOG_FATAL(server->config.logging, UA_LOGCATEGORY_SERVER,
                 "Server was built with unsafe fuzzing mode. "
                 "This should only be used for specific fuzzing builds.");
#endif

    if(server->state != UA_LIFECYCLESTATE_STOPPED) {
        UA_LOG_WARNING(config->logging, UA_LOGCATEGORY_SERVER,
                       "The server has already been started");
        return UA_STATUSCODE_BADINTERNALERROR;
    }

    /* Check if UserIdentityTokens are defined */
    bool hasUserIdentityTokens = false;
    for(size_t i = 0; i < config->endpointsSize; i++) {
        if(config->endpoints[i].userIdentityTokensSize > 0) {
            hasUserIdentityTokens = true;
            break;
        }
    }
    if(config->accessControl.userTokenPoliciesSize == 0 && hasUserIdentityTokens == false) {
        UA_LOG_ERROR(config->logging, UA_LOGCATEGORY_SERVER,
                     "The server has no userIdentificationPolicies defined.");
        return UA_STATUSCODE_BADINTERNALERROR;
    }

    /* Start the EventLoop if not already started */
    UA_StatusCode retVal = UA_STATUSCODE_GOOD;
    UA_EventLoop *el = config->eventLoop;
    UA_CHECK_MEM_ERROR(el, return UA_STATUSCODE_BADINTERNALERROR,
                       config->logging, UA_LOGCATEGORY_SERVER,
                       "An EventLoop must be configured");

    if(el->state != UA_EVENTLOOPSTATE_STARTED) {
        retVal = el->start(el);
        UA_CHECK_STATUS(retVal, return retVal); /* Errors are logged internally */
    }

    /* Take the server lock */
    UA_LOCK(&server->serviceMutex);

    /* Does the ApplicationURI match the local certificates? */
    retVal = verifyServerApplicationURI(server);
    UA_CHECK_STATUS(retVal, UA_UNLOCK(&server->serviceMutex); return retVal);

#if UA_MULTITHREADING >= 100
    /* Add regulare callback for async operation processing */
    UA_AsyncManager_start(&server->asyncManager, server);
#endif

    /* Are there enough SecureChannels possible for the max number of sessions? */
    if(config->maxSecureChannels != 0 &&
       (config->maxSessions == 0 || config->maxSessions > config->maxSecureChannels)) {
        UA_LOG_WARNING(config->logging, UA_LOGCATEGORY_SERVER,
                       "Maximum SecureChannels count not enough for the "
                       "maximum Sessions count");
    }

    /* Add a regular callback for housekeeping tasks. With a 1s interval. */
    retVal = addRepeatedCallback(server, serverHouseKeeping,
                                 NULL, 1000.0, &server->houseKeepingCallbackId);
    UA_CHECK_STATUS_ERROR(retVal, UA_UNLOCK(&server->serviceMutex); return retVal,
                          config->logging, UA_LOGCATEGORY_SERVER,
                          "Could not create the server housekeeping task");

    /* Ensure that the uri for ns1 is set up from the app description */
    UA_String_clear(&server->namespaces[1]);
    setupNs1Uri(server);

    /* At least one endpoint has to be configured */
    if(config->endpointsSize == 0) {
        UA_LOG_WARNING(config->logging, UA_LOGCATEGORY_SERVER,
                       "There has to be at least one endpoint.");
    }

    /* Update Endpoint description */
    for(size_t i = 0; i < config->endpointsSize; ++i) {
        UA_ApplicationDescription_clear(&config->endpoints[i].server);
        UA_ApplicationDescription_copy(&config->applicationDescription,
                                       &config->endpoints[i].server);
    }

    /* Write ServerArray with same ApplicationUri value as NamespaceArray */
    UA_Variant var;
    UA_Variant_init(&var);
    UA_Variant_setArray(&var, &config->applicationDescription.applicationUri,
                        1, &UA_TYPES[UA_TYPES_STRING]);
    UA_NodeId serverArray = UA_NODEID_NUMERIC(0, UA_NS0ID_SERVER_SERVERARRAY);
    writeValueAttribute(server, serverArray, &var);

    /* Sample the start time and set it to the Server object */
    server->startTime = el->dateTime_now(el);
    UA_Variant_init(&var);
    UA_Variant_setScalar(&var, &server->startTime, &UA_TYPES[UA_TYPES_DATETIME]);
    UA_NodeId startTime =
        UA_NODEID_NUMERIC(0, UA_NS0ID_SERVER_SERVERSTATUS_STARTTIME);
    writeValueAttribute(server, startTime, &var);

    /* Start all ServerComponents */
    ZIP_ITER(UA_ServerComponentTree, &server->serverComponents,
             startServerComponent, server);

    /* Check that the binary protocol support component have been started */
    UA_ServerComponent *binaryProtocolManager =
        getServerComponentByName(server, UA_STRING("binary"));
    if(binaryProtocolManager->state != UA_LIFECYCLESTATE_STARTED) {
        UA_LOG_ERROR(config->logging, UA_LOGCATEGORY_SERVER,
                       "The binary protocol support component could not been started.");
        /* Stop all server components that have already been started */
        ZIP_ITER(UA_ServerComponentTree, &server->serverComponents,
                 stopServerComponent, NULL);
        UA_UNLOCK(&server->serviceMutex);
        return UA_STATUSCODE_BADINTERNALERROR;
    }

    /* Set the server to STARTED. From here on, only use
     * UA_Server_run_shutdown(server) to stop the server. */
    setServerLifecycleState(server, UA_LIFECYCLESTATE_STARTED);

    UA_UNLOCK(&server->serviceMutex);
    return UA_STATUSCODE_GOOD;
}

UA_UInt16
UA_Server_run_iterate(UA_Server *server, UA_Boolean waitInternal) {
    /* Make sure an EventLoop is configured */
    UA_EventLoop *el = server->config.eventLoop;
    if(!el)
        return 0;

    /* Process timed and network events in the EventLoop */
    UA_UInt32 timeout = (waitInternal) ? UA_MAXTIMEOUT : 0;
    el->run(el, timeout);

    /* Return the time until the next scheduled callback */
    UA_DateTime now = el->dateTime_nowMonotonic(el);
    UA_DateTime nextTimeout = (el->nextTimer(el) - now) / UA_DATETIME_MSEC;
    if(nextTimeout < 0)
        nextTimeout = 0;
    if(nextTimeout > UA_UINT16_MAX)
        nextTimeout = UA_UINT16_MAX;
    return (UA_UInt16)nextTimeout;
}

static UA_Boolean
testShutdownCondition(UA_Server *server) {
    /* Was there a wait time until the shutdown configured? */
    if(server->endTime == 0)
        return false;
    UA_EventLoop *el = server->config.eventLoop;
    return (el->dateTime_now(el) > server->endTime);
}

static UA_Boolean
testStoppedCondition(UA_Server *server) {
    /* Check if there are remaining server components that did not fully stop */
    if(ZIP_ITER(UA_ServerComponentTree, &server->serverComponents,
                checkServerComponent, NULL) != NULL)
        return false;
    return true;
}

UA_StatusCode
UA_Server_run_shutdown(UA_Server *server) {
    if(server == NULL)
        return UA_STATUSCODE_BADINVALIDARGUMENT;

    UA_LOCK(&server->serviceMutex);

    if(server->state != UA_LIFECYCLESTATE_STARTED) {
        UA_LOG_ERROR(server->config.logging, UA_LOGCATEGORY_SERVER,
                     "The server is not started, cannot be shut down");
        UA_UNLOCK(&server->serviceMutex);
        return UA_STATUSCODE_BADINTERNALERROR;
    }

    /* Set to stopping and notify the application */
    setServerLifecycleState(server, UA_LIFECYCLESTATE_STOPPING);

#if UA_MULTITHREADING >= 100
    /* Stop regular callback for async operation processing */
    UA_AsyncManager_stop(&server->asyncManager, server);
#endif

    /* Stop the regular housekeeping tasks */
    if(server->houseKeepingCallbackId != 0) {
        removeCallback(server, server->houseKeepingCallbackId);
        server->houseKeepingCallbackId = 0;
    }

    /* Stop all ServerComponents */
    ZIP_ITER(UA_ServerComponentTree, &server->serverComponents,
             stopServerComponent, NULL);

    /* Are we already stopped? */
    if(testStoppedCondition(server)) {
        setServerLifecycleState(server, UA_LIFECYCLESTATE_STOPPED);
    }

    /* Only stop the EventLoop if it is coupled to the server lifecycle  */
    if(server->config.externalEventLoop) {
        UA_UNLOCK(&server->serviceMutex);
        return UA_STATUSCODE_GOOD;
    }

    /* Iterate the EventLoop until the server is stopped */
    UA_StatusCode res = UA_STATUSCODE_GOOD;
    UA_EventLoop *el = server->config.eventLoop;
    while(!testStoppedCondition(server) &&
          res == UA_STATUSCODE_GOOD) {
        res = el->run(el, 100);
    }

    /* Stop the EventLoop. Iterate until stopped. */
    el->stop(el);
    while(el->state != UA_EVENTLOOPSTATE_STOPPED &&
          el->state != UA_EVENTLOOPSTATE_FRESH &&
          res == UA_STATUSCODE_GOOD) {
        res = el->run(el, 100);
    }

    /* Set server lifecycle state to stopped if not already the case */
    setServerLifecycleState(server, UA_LIFECYCLESTATE_STOPPED);

    UA_UNLOCK(&server->serviceMutex);
    return res;
}

UA_StatusCode
UA_Server_run(UA_Server *server, const volatile UA_Boolean *running) {
    UA_StatusCode retval = UA_Server_run_startup(server);
    UA_CHECK_STATUS(retval, return retval);

    while(!testShutdownCondition(server)) {
        UA_Server_run_iterate(server, true);
        if(!*running) {
            if(setServerShutdown(server))
                break;
        }
    }
    return UA_Server_run_shutdown(server);
}
<|MERGE_RESOLUTION|>--- conflicted
+++ resolved
@@ -746,7 +746,6 @@
 }
 
 UA_StatusCode
-<<<<<<< HEAD
 UA_Server_addCertificates(UA_Server *server,
                           const UA_NodeId certificateGroupId,
                           UA_ByteString *certificates,
@@ -774,27 +773,6 @@
         trustList.issuerCertificatesSize = certificatesSize;
         trustList.issuerCrls = crls;
         trustList.issuerCrlsSize = crlsSize;
-=======
-UA_Server_updateCertificate(UA_Server *server,
-                            const UA_ByteString *oldCertificate,
-                            const UA_ByteString *newCertificate,
-                            const UA_ByteString *newPrivateKey,
-                            UA_Boolean closeSessions,
-                            UA_Boolean closeSecureChannels) {
-    UA_CHECK(server && oldCertificate && newCertificate && newPrivateKey,
-             return UA_STATUSCODE_BADINTERNALERROR);
-
-    UA_LOCK(&server->serviceMutex);
-
-    if(closeSessions) {
-        session_list_entry *current;
-        LIST_FOREACH(current, &server->sessions, pointers) {
-            UA_SessionHeader *header = &current->session.header;
-            if(UA_ByteString_equal(oldCertificate, &header->channel->securityPolicy->localCertificate))
-                UA_Server_removeSessionByToken(server, &header->authenticationToken,
-                                               UA_SHUTDOWNREASON_CLOSE);
-        }
->>>>>>> 403f4628
     }
 
     /* When adding certificate files to the TrustList,
@@ -841,7 +819,6 @@
         }
     }
 
-<<<<<<< HEAD
     UA_TrustListDataType trustList;
     UA_TrustListDataType_init(&trustList);
     if(isTrusted) {
@@ -906,54 +883,62 @@
     if(!server)
         return UA_STATUSCODE_BADINTERNALERROR;
 
-    if(server->gdsManager.transaction.state == UA_GDSTRANSACIONSTATE_PENDING)
+    UA_LOCK(&server->serviceMutex);
+
+    if(server->gdsManager.transaction.state == UA_GDSTRANSACIONSTATE_PENDING) {
+        UA_UNLOCK(&server->serviceMutex);
         return UA_STATUSCODE_BADTRANSACTIONPENDING;
+    }
 
     /* The server currently only supports the DefaultApplicationGroup */
     UA_NodeId defaultApplicationGroup = UA_NODEID_NUMERIC(0, UA_NS0ID_SERVERCONFIGURATION_CERTIFICATEGROUPS_DEFAULTAPPLICATIONGROUP);
-    if(!UA_NodeId_equal(&certificateGroupId, &defaultApplicationGroup))
+    if(!UA_NodeId_equal(&certificateGroupId, &defaultApplicationGroup)) {
+        UA_UNLOCK(&server->serviceMutex);
         return UA_STATUSCODE_BADINVALIDARGUMENT;
+    }
 
     /* The server currently only supports the following certificate type */
     /* UA_NodeId certTypRsaMin = UA_NODEID_NUMERIC(0, UA_NS0ID_RSAMINAPPLICATIONCERTIFICATETYPE); */
     UA_NodeId certTypRsaSha256 = UA_NODEID_NUMERIC(0, UA_NS0ID_RSASHA256APPLICATIONCERTIFICATETYPE);
-    if(!UA_NodeId_equal(&certificateTypeId, &certTypRsaSha256))
+    if(!UA_NodeId_equal(&certificateTypeId, &certTypRsaSha256)) {
+        UA_UNLOCK(&server->serviceMutex);
         return UA_STATUSCODE_BADINVALIDARGUMENT;
+    }
 
     UA_ByteString newPrivateKey = UA_BYTESTRING_NULL;
     if(privateKey) {
-        if(UA_CertificateUtils_checkKeyPair(&certificate, privateKey) != UA_STATUSCODE_GOOD)
+        if(UA_CertificateUtils_checkKeyPair(&certificate, privateKey) != UA_STATUSCODE_GOOD) {
+            UA_UNLOCK(&server->serviceMutex);
             return UA_STATUSCODE_BADNOTSUPPORTED;
+        }
         newPrivateKey = *privateKey;
     }
 
     UA_StatusCode retval = UA_STATUSCODE_GOOD;
     for(size_t i = 0; i < server->config.endpointsSize; i++) {
-=======
-    size_t i = 0;
-    UA_StatusCode res = UA_STATUSCODE_GOOD;
-    while(i < server->config.endpointsSize) {
->>>>>>> 403f4628
         UA_EndpointDescription *ed = &server->config.endpoints[i];
         UA_SecurityPolicy *sp = getSecurityPolicyByUri(server,
                             &server->config.endpoints[i].securityPolicyUri);
-<<<<<<< HEAD
-        UA_CHECK_MEM(sp, return UA_STATUSCODE_BADINTERNALERROR);
+        UA_CHECK_MEM(sp, UA_UNLOCK(&server->serviceMutex); return UA_STATUSCODE_BADINTERNALERROR);
 
         if(!UA_NodeId_equal(&sp->certificateTypeId, &certificateTypeId))
             continue;
 
         retval = sp->updateCertificateAndPrivateKey(sp, certificate, newPrivateKey);
-        if(retval != UA_STATUSCODE_GOOD)
+        if(retval != UA_STATUSCODE_GOOD) {
+            UA_UNLOCK(&server->serviceMutex);
             return retval;
+        }
 
         UA_ByteString_clear(&ed->serverCertificate);
         UA_ByteString_copy(&certificate, &ed->serverCertificate);
     }
 
     UA_DelayedCallback *dc = (UA_DelayedCallback*)UA_calloc(1, sizeof(UA_DelayedCallback));
-    if(!dc)
+    if(!dc) {
+        UA_UNLOCK(&server->serviceMutex);
         return UA_STATUSCODE_BADOUTOFMEMORY;
+    }
 
     UpdateCertInfo *certInfo = (UpdateCertInfo*)UA_calloc(1, sizeof(UpdateCertInfo));
     certInfo->server = server;
@@ -966,21 +951,8 @@
     UA_EventLoop *el = server->config.eventLoop;
     el->addDelayedCallback(el, dc);
 
+    UA_UNLOCK(&server->serviceMutex);
     return UA_STATUSCODE_GOOD;
-=======
-            if(!sp) {
-                res = UA_STATUSCODE_BADINTERNALERROR;
-                break;
-            }
-            sp->updateCertificateAndPrivateKey(sp, *newCertificate, *newPrivateKey);
-        }
-        i++;
-    }
-
-    UA_UNLOCK(&server->serviceMutex);
-
-    return res;
->>>>>>> 403f4628
 }
 
 UA_StatusCode
@@ -1111,12 +1083,8 @@
 
 void
 setServerLifecycleState(UA_Server *server, UA_LifecycleState state) {
-<<<<<<< HEAD
     UA_LOCK_ASSERT(&server->serviceMutex);
 
-=======
-    UA_LOCK_ASSERT(&server->serviceMutex, 1);
->>>>>>> 403f4628
     if(server->state == state)
         return;
     server->state = state;
