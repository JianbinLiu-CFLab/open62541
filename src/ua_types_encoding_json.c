--- conflicted
+++ resolved
@@ -1083,12 +1083,6 @@
 
     /* Write the type NodeId */
     if(ctx->useReversible) {
-<<<<<<< HEAD
-=======
-        UA_UInt32 typeId = src->type->typeId.identifier.numeric;
-        if(wrapEO)
-            typeId = UA_TYPES[UA_TYPES_EXTENSIONOBJECT].typeId.identifier.numeric;
->>>>>>> 6091b186
         ret |= writeJsonKey(ctx, UA_JSONKEY_TYPE);
         if(ctx->prettyPrint) {
             ret |= writeChars(ctx, src->type->typeName, strlen(src->type->typeName));
