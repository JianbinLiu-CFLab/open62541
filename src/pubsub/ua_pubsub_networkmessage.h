/* This Source Code Form is subject to the terms of the Mozilla Public
 * License, v. 2.0. If a copy of the MPL was not distributed with this
 * file, You can obtain one at http://mozilla.org/MPL/2.0/.
 *
 * Copyright (c) 2017 - 2018 Fraunhofer IOSB (Author: Tino Bischoff)
 * Copyright (c) 2017-2019 Fraunhofer IOSB (Author: Andreas Ebner)
 */

#ifndef UA_PUBSUB_NETWORKMESSAGE_H_
#define UA_PUBSUB_NETWORKMESSAGE_H_

#include <open62541/types.h>
#include <open62541/types_generated.h>
#include <open62541/plugin/securitypolicy.h>
#include <open62541/pubsub.h>
#include <open62541/server_pubsub.h>

#ifdef UA_ENABLE_PUBSUB

_UA_BEGIN_DECLS

/**********************************************/
/*          Network Message Offsets           */
/**********************************************/

/* Offsets for buffered messages in the PubSub fast path. */
typedef enum {
<<<<<<< HEAD
	UA_PUBSUB_OFFSETTYPE_DATASETMESSAGE_SEQUENCENUMBER,
	UA_PUBSUB_OFFSETTYPE_NETWORKMESSAGE_SEQUENCENUMBER,
	UA_PUBSUB_OFFSETTYPE_NETWORKMESSAGE_FIELDENCDODING,
	UA_PUBSUB_OFFSETTYPE_TIMESTAMP_PICOSECONDS,
	UA_PUBSUB_OFFSETTYPE_TIMESTAMP,     /* source pointer */
	UA_PUBSUB_OFFSETTYPE_TIMESTAMP_NOW, /* no source */
	UA_PUBSUB_OFFSETTYPE_PAYLOAD_DATAVALUE,
    UA_PUBSUB_OFFSETTYPE_PAYLOAD_DATAVALUE_EXTERNAL,
	UA_PUBSUB_OFFSETTYPE_PAYLOAD_VARIANT,
    UA_PUBSUB_OFFSETTYPE_PAYLOAD_VARIANT_EXTERNAL,
	UA_PUBSUB_OFFSETTYPE_PAYLOAD_RAW,
    UA_PUBSUB_OFFSETTYPE_PAYLOAD_RAW_EXTERNAL,
	/* For subscriber RT */
	UA_PUBSUB_OFFSETTYPE_PUBLISHERID,
	UA_PUBSUB_OFFSETTYPE_WRITERGROUPID,
	UA_PUBSUB_OFFSETTYPE_DATASETWRITERID
	/* Add more offset types as needed */
} UA_NetworkMessageOffsetType;

typedef struct {
	UA_NetworkMessageOffsetType contentType;
	union {
		UA_UInt16 sequenceNumber;
        UA_DataValue **externalValue;
		UA_DataValue value;
	} content;
	size_t offset;
=======
    UA_PUBSUB_OFFSETTYPE_DATASETMESSAGE_SEQUENCENUMBER,
    UA_PUBSUB_OFFSETTYPE_NETWORKMESSAGE_SEQUENCENUMBER,
    UA_PUBSUB_OFFSETTYPE_NETWORKMESSAGE_FIELDENCDODING,
    UA_PUBSUB_OFFSETTYPE_TIMESTAMP_PICOSECONDS,
    UA_PUBSUB_OFFSETTYPE_TIMESTAMP,     /* source pointer */
    UA_PUBSUB_OFFSETTYPE_TIMESTAMP_NOW, /* no source */
    UA_PUBSUB_OFFSETTYPE_PAYLOAD_DATAVALUE,
    UA_PUBSUB_OFFSETTYPE_PAYLOAD_DATAVALUE_EXTERNAL,
    UA_PUBSUB_OFFSETTYPE_PAYLOAD_VARIANT,
    UA_PUBSUB_OFFSETTYPE_PAYLOAD_VARIANT_EXTERNAL,
    UA_PUBSUB_OFFSETTYPE_PAYLOAD_RAW,
    UA_PUBSUB_OFFSETTYPE_PAYLOAD_RAW_EXTERNAL,
    /* For subscriber RT */
    UA_PUBSUB_OFFSETTYPE_PUBLISHERID,
    UA_PUBSUB_OFFSETTYPE_WRITERGROUPID,
    UA_PUBSUB_OFFSETTYPE_DATASETWRITERID
    /* Add more offset types as needed */
} UA_NetworkMessageOffsetType;

typedef struct {
    UA_NetworkMessageOffsetType contentType;
    union {
        UA_UInt16 sequenceNumber;
        UA_DataValue **externalValue;
        UA_DataValue value;
    } content;
    size_t offset;
>>>>>>> 54019e4f
} UA_NetworkMessageOffset;

typedef struct {
	UA_ByteString buffer; /* The precomputed message buffer */
	UA_NetworkMessageOffset *offsets; /* Offsets for changes in the message buffer */
	size_t offsetsSize;
	UA_NetworkMessage *nm; /* The precomputed NetworkMessage for subscriber */
	size_t rawMessageLength;
#ifdef UA_ENABLE_PUBSUB_ENCRYPTION
	UA_ByteString encryptBuffer; /* The precomputed message buffer is copied
								 * into the encrypt buffer for encryption and
								 * signing*/
	UA_Byte *payloadPosition; /* Payload Position of the message to encrypt*/
#endif
} UA_NetworkMessageOffsetBuffer;

void
UA_NetworkMessageOffsetBuffer_clear(UA_NetworkMessageOffsetBuffer *nmob);

UA_StatusCode
UA_NetworkMessage_updateBufferedMessage(UA_NetworkMessageOffsetBuffer *buffer);

UA_StatusCode
UA_NetworkMessage_updateBufferedNwMessage(UA_NetworkMessageOffsetBuffer *buffer,
                                          const UA_ByteString *src, size_t *bufferPosition);

size_t
UA_NetworkMessage_calcSizeBinaryWithOffsetBuffer(
    const UA_NetworkMessage *p, UA_NetworkMessageOffsetBuffer *offsetBuffer);

/**
 * DataSetMessage
 * ^^^^^^^^^^^^^^ */

UA_StatusCode
UA_DataSetMessageHeader_encodeBinary(const UA_DataSetMessageHeader* src,
                                     UA_Byte **bufPos, const UA_Byte *bufEnd);

UA_StatusCode
UA_DataSetMessageHeader_decodeBinary(const UA_ByteString *src, size_t *offset,
                                     UA_DataSetMessageHeader* dst);

UA_StatusCode
UA_DataSetMessage_encodeBinary(const UA_DataSetMessage* src, UA_Byte **bufPos,
                               const UA_Byte *bufEnd);

UA_StatusCode
UA_DataSetMessage_decodeBinary(const UA_ByteString *src, size_t *offset,
                               UA_DataSetMessage* dst, UA_UInt16 dsmSize,
                               const UA_DataTypeArray *customTypes);

size_t
UA_DataSetMessage_calcSizeBinary(UA_DataSetMessage *p,
                                 UA_NetworkMessageOffsetBuffer *offsetBuffer,
                                 size_t currentOffset);

void UA_DataSetMessage_clear(UA_DataSetMessage* p);

/**
 * NetworkMessage Encoding
 * ^^^^^^^^^^^^^^^^^^^^^^^ */

UA_StatusCode
UA_NetworkMessage_encodeHeaders(const UA_NetworkMessage* src,
                               UA_Byte **bufPos, const UA_Byte *bufEnd);

UA_StatusCode
UA_NetworkMessage_encodePayload(const UA_NetworkMessage* src,
                               UA_Byte **bufPos, const UA_Byte *bufEnd);

UA_StatusCode
UA_NetworkMessage_encodeFooters(const UA_NetworkMessage* src,
                               UA_Byte **bufPos, const UA_Byte *bufEnd);

/**
 * NetworkMessage Decoding
 * ^^^^^^^^^^^^^^^^^^^^^^^ */

UA_StatusCode
UA_NetworkMessage_decodeHeaders(const UA_ByteString *src, size_t *offset,
                                UA_NetworkMessage *dst);

UA_StatusCode
UA_NetworkMessage_decodePayload(const UA_ByteString *src, size_t *offset,
                                UA_NetworkMessage *dst,
                                const UA_DataTypeArray *customTypes);

UA_StatusCode
UA_NetworkMessage_decodeFooters(const UA_ByteString *src, size_t *offset,
                                UA_NetworkMessage *dst);
                          
UA_StatusCode
UA_NetworkMessageHeader_decodeBinary(const UA_ByteString *src, size_t *offset,
                                     UA_NetworkMessage *dst);

UA_StatusCode
UA_NetworkMessage_encodeJsonInternal(const UA_NetworkMessage *src,
                                     UA_Byte **bufPos, const UA_Byte **bufEnd,
                                     UA_String *namespaces, size_t namespaceSize,
                                     UA_String *serverUris, size_t serverUriSize,
                                     UA_Boolean useReversible);

size_t
UA_NetworkMessage_calcSizeJsonInternal(const UA_NetworkMessage *src,
                                       UA_String *namespaces, size_t namespaceSize,
                                       UA_String *serverUris, size_t serverUriSize,
                                       UA_Boolean useReversible);

UA_StatusCode
UA_NetworkMessage_encodeBinaryWithEncryptStart(const UA_NetworkMessage* src,
                                               UA_Byte **bufPos, const UA_Byte *bufEnd,
                                               UA_Byte **dataToEncryptStart);

UA_StatusCode
UA_NetworkMessage_decodeBinaryWithOffset(const UA_ByteString *src, size_t *offset,
                                         UA_NetworkMessage* dst,
                                         const UA_DataTypeArray *customTypes);

#ifdef UA_ENABLE_PUBSUB_ENCRYPTION

UA_StatusCode
UA_NetworkMessage_signEncrypt(UA_NetworkMessage *nm, UA_MessageSecurityMode securityMode,
                              UA_PubSubSecurityPolicy *policy, void *policyContext,
                              UA_Byte *messageStart, UA_Byte *encryptStart,
                              UA_Byte *sigStart);
#endif

_UA_END_DECLS

#endif /* UA_ENABLE_PUBSUB */

#endif /* UA_PUBSUB_NETWORKMESSAGE_H_ */<|MERGE_RESOLUTION|>--- conflicted
+++ resolved
@@ -25,35 +25,6 @@
 
 /* Offsets for buffered messages in the PubSub fast path. */
 typedef enum {
-<<<<<<< HEAD
-	UA_PUBSUB_OFFSETTYPE_DATASETMESSAGE_SEQUENCENUMBER,
-	UA_PUBSUB_OFFSETTYPE_NETWORKMESSAGE_SEQUENCENUMBER,
-	UA_PUBSUB_OFFSETTYPE_NETWORKMESSAGE_FIELDENCDODING,
-	UA_PUBSUB_OFFSETTYPE_TIMESTAMP_PICOSECONDS,
-	UA_PUBSUB_OFFSETTYPE_TIMESTAMP,     /* source pointer */
-	UA_PUBSUB_OFFSETTYPE_TIMESTAMP_NOW, /* no source */
-	UA_PUBSUB_OFFSETTYPE_PAYLOAD_DATAVALUE,
-    UA_PUBSUB_OFFSETTYPE_PAYLOAD_DATAVALUE_EXTERNAL,
-	UA_PUBSUB_OFFSETTYPE_PAYLOAD_VARIANT,
-    UA_PUBSUB_OFFSETTYPE_PAYLOAD_VARIANT_EXTERNAL,
-	UA_PUBSUB_OFFSETTYPE_PAYLOAD_RAW,
-    UA_PUBSUB_OFFSETTYPE_PAYLOAD_RAW_EXTERNAL,
-	/* For subscriber RT */
-	UA_PUBSUB_OFFSETTYPE_PUBLISHERID,
-	UA_PUBSUB_OFFSETTYPE_WRITERGROUPID,
-	UA_PUBSUB_OFFSETTYPE_DATASETWRITERID
-	/* Add more offset types as needed */
-} UA_NetworkMessageOffsetType;
-
-typedef struct {
-	UA_NetworkMessageOffsetType contentType;
-	union {
-		UA_UInt16 sequenceNumber;
-        UA_DataValue **externalValue;
-		UA_DataValue value;
-	} content;
-	size_t offset;
-=======
     UA_PUBSUB_OFFSETTYPE_DATASETMESSAGE_SEQUENCENUMBER,
     UA_PUBSUB_OFFSETTYPE_NETWORKMESSAGE_SEQUENCENUMBER,
     UA_PUBSUB_OFFSETTYPE_NETWORKMESSAGE_FIELDENCDODING,
@@ -81,20 +52,19 @@
         UA_DataValue value;
     } content;
     size_t offset;
->>>>>>> 54019e4f
 } UA_NetworkMessageOffset;
 
 typedef struct {
-	UA_ByteString buffer; /* The precomputed message buffer */
-	UA_NetworkMessageOffset *offsets; /* Offsets for changes in the message buffer */
-	size_t offsetsSize;
-	UA_NetworkMessage *nm; /* The precomputed NetworkMessage for subscriber */
-	size_t rawMessageLength;
+    UA_ByteString buffer; /* The precomputed message buffer */
+    UA_NetworkMessageOffset *offsets; /* Offsets for changes in the message buffer */
+    size_t offsetsSize;
+    UA_NetworkMessage *nm; /* The precomputed NetworkMessage for subscriber */
+    size_t rawMessageLength;
 #ifdef UA_ENABLE_PUBSUB_ENCRYPTION
-	UA_ByteString encryptBuffer; /* The precomputed message buffer is copied
-								 * into the encrypt buffer for encryption and
-								 * signing*/
-	UA_Byte *payloadPosition; /* Payload Position of the message to encrypt*/
+    UA_ByteString encryptBuffer; /* The precomputed message buffer is copied
+                                  * into the encrypt buffer for encryption and
+                                  * signing*/
+    UA_Byte *payloadPosition; /* Payload Position of the message to encrypt*/
 #endif
 } UA_NetworkMessageOffsetBuffer;
 
@@ -172,7 +142,7 @@
 UA_StatusCode
 UA_NetworkMessage_decodeFooters(const UA_ByteString *src, size_t *offset,
                                 UA_NetworkMessage *dst);
-                          
+
 UA_StatusCode
 UA_NetworkMessageHeader_decodeBinary(const UA_ByteString *src, size_t *offset,
                                      UA_NetworkMessage *dst);
