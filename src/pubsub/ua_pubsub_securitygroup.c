/* This Source Code Form is subject to the terms of the Mozilla Public
 * License, v. 2.0. If a copy of the MPL was not distributed with this
 * file, You can obtain one at http://mozilla.org/MPL/2.0/.
 *
 * Copyright (c) 2019 ifak e.V. Magdeburg (Holger Zipper)
 * Copyright (c) 2022 Linutronix GmbH (Author: Muddasir Shakil)
 */

#include <open62541/server_pubsub.h>

#ifdef UA_ENABLE_PUBSUB_SKS /* conditional compilation */

#include "ua_pubsub_internal.h"
#include "ua_pubsub_keystorage.h"

#define UA_PUBSUB_KEYMATERIAL_NONCELENGTH 32

static void
UA_SecurityGroup_delete(UA_SecurityGroup *sg) {
    UA_String_clear(&sg->config.securityGroupName);
    UA_String_clear(&sg->config.securityPolicyUri);
    UA_String_clear(&sg->securityGroupId);
#ifdef UA_ENABLE_PUBSUB_INFORMATIONMODEL
    UA_NodeId_clear(&sg->securityGroupFolderId);
#endif
    UA_NodeId_clear(&sg->securityGroupNodeId);
    UA_free(sg);
}

UA_SecurityGroup *
UA_SecurityGroup_findByName(UA_PubSubManager *psm, const UA_String name) {
    if(!psm)
        return NULL;
    UA_SecurityGroup *sg;
    TAILQ_FOREACH(sg, &psm->securityGroups, listEntry) {
        if(UA_String_equal(&name, &sg->config.securityGroupName))
            break;
    }
    return sg;
}

UA_SecurityGroup *
UA_SecurityGroup_find(UA_PubSubManager *psm, const UA_NodeId id) {
    if(!psm)
        return NULL;
    UA_SecurityGroup *sg;
    TAILQ_FOREACH(sg, &psm->securityGroups, listEntry) {
        if(UA_NodeId_equal(&id, &sg->securityGroupNodeId))
            break;
    }
    return sg;
}

UA_StatusCode
UA_SecurityGroupConfig_copy(const UA_SecurityGroupConfig *src,
                            UA_SecurityGroupConfig *dst) {
    UA_StatusCode retval = UA_STATUSCODE_GOOD;

    memcpy(dst, src, sizeof(UA_SecurityGroupConfig));
    if(UA_String_copy(&src->securityGroupName, &dst->securityGroupName) !=
       UA_STATUSCODE_GOOD)
        return UA_STATUSCODE_BAD;

    if(UA_String_copy(&src->securityPolicyUri, &dst->securityPolicyUri) !=
       UA_STATUSCODE_GOOD)
        return UA_STATUSCODE_BAD;
    return retval;
}

static UA_StatusCode
generateKeyData(const UA_PubSubSecurityPolicy *policy, UA_ByteString *key) {
    if(!key || !policy)
        return UA_STATUSCODE_BADINVALIDARGUMENT;

    UA_StatusCode retVal;

    /* Can't not found in specification for pubsub key generation, so use the
     * idea of securechannel, see specification 1.0.3 6.7.5 Deriving keys for
     * more details In pubsub we do get have OpenSecureChannel request, so we
     * cannot have Client or Server Nonce*/
    UA_Byte secretBytes[UA_PUBSUB_KEYMATERIAL_NONCELENGTH];
    UA_ByteString secret;
    secret.length = UA_PUBSUB_KEYMATERIAL_NONCELENGTH;
    secret.data = secretBytes;

    UA_Byte seedBytes[UA_PUBSUB_KEYMATERIAL_NONCELENGTH];
    UA_ByteString seed;
    seed.data = seedBytes;
    seed.length = UA_PUBSUB_KEYMATERIAL_NONCELENGTH;
    memset(seed.data, 0, seed.length);
    retVal = policy->symmetricModule.generateNonce(policy->policyContext, &secret);
    retVal |= policy->symmetricModule.generateNonce(policy->policyContext, &seed);
    if(retVal != UA_STATUSCODE_GOOD)
        return retVal;

    retVal = policy->symmetricModule.generateKey(policy->policyContext, &secret, &seed, key);
    return retVal;
}

static void
updateSKSKeyStorage(UA_PubSubManager *psm, UA_SecurityGroup *sg) {
    if(!sg) {
        UA_LOG_WARNING(psm->logging, UA_LOGCATEGORY_PUBSUB,
                       "UpdateSKSKeyStorage callback failed with Error: %s ",
                       UA_StatusCode_name(UA_STATUSCODE_BADINVALIDARGUMENT));
        return;
    }

    UA_PubSubKeyStorage *keyStorage = sg->keyStorage;

    UA_StatusCode retval = UA_STATUSCODE_BAD;
    UA_ByteString newKey;
    size_t keyLength = keyStorage->policy->symmetricModule.secureChannelNonceLength;

    retval = UA_ByteString_allocBuffer(&newKey, keyLength);
    if(retval != UA_STATUSCODE_GOOD) {
        UA_LOG_WARNING(psm->logging, UA_LOGCATEGORY_PUBSUB,
                       "UpdateSKSKeyStorage callback failed to allocate memory for new key with Error: %s ",
                       UA_StatusCode_name(retval));
        return;
    }

    generateKeyData(keyStorage->policy, &newKey);
    UA_UInt32 newKeyID = TAILQ_LAST(&keyStorage->keyList, keyListItems)->keyID;

    if(newKeyID >= UA_UINT32_MAX)
        newKeyID = 1;
    else
        ++newKeyID;

    if(keyStorage->keyListSize >= keyStorage->maxKeyListSize) {
        /* reusing the preallocated memory of the oldest key for the new key material */
        UA_PubSubKeyListItem *oldestKey = TAILQ_FIRST(&keyStorage->keyList);
        TAILQ_REMOVE(&keyStorage->keyList, oldestKey, keyListEntry);
        TAILQ_INSERT_TAIL(&keyStorage->keyList, oldestKey, keyListEntry);
        UA_ByteString_clear(&oldestKey->key);
        oldestKey->keyID = newKeyID;
        UA_ByteString_copy(&newKey, &oldestKey->key);
    } else {
        UA_PubSubKeyListItem *newItem =
            UA_PubSubKeyStorage_push(keyStorage, &newKey, newKeyID);
        if(!newItem) {
            UA_LOG_WARNING(psm->logging, UA_LOGCATEGORY_PUBSUB,
                           "UpdateSKSKeyStorage callback failed to add new key to the "
                           "sks keystorage for the SecurityGroup %S",
                           sg->securityGroupId);
            UA_Byte_delete(newKey.data);
            return;
        }
    }

    UA_PubSubKeyListItem *nextCurrentItem = TAILQ_NEXT(keyStorage->currentItem, keyListEntry);
    if(nextCurrentItem)
        keyStorage->currentItem = nextCurrentItem;

    UA_EventLoop *el = psm->sc.server->config.eventLoop;
    el->modifyTimer(el, sg->callbackId, sg->config.keyLifeTime,
                    NULL, UA_TIMERPOLICY_CURRENTTIME);

    /* We allocated memory for data with allocBuffer so now we free it */
    UA_ByteString_clear(&newKey);
}

static UA_StatusCode
initializeKeyStorageWithKeys(UA_PubSubManager *psm, UA_SecurityGroup *sg) {
    UA_LOCK_ASSERT(&psm->sc.server->serviceMutex);

    UA_PubSubSecurityPolicy *policy =
        findPubSubSecurityPolicy(psm, &sg->config.securityPolicyUri);
    if(!policy)
        return UA_STATUSCODE_BADSECURITYPOLICYREJECTED;

    UA_PubSubKeyStorage *ks = (UA_PubSubKeyStorage *)
        UA_calloc(1, sizeof(UA_PubSubKeyStorage));
    if(!ks)
        return UA_STATUSCODE_BADOUTOFMEMORY;

    UA_StatusCode retval =
        UA_PubSubKeyStorage_init(psm, ks, &sg->securityGroupId,
                                 policy, sg->config.maxPastKeyCount,
                                 sg->config.maxFutureKeyCount);
    if(retval != UA_STATUSCODE_GOOD) {
        UA_free(ks);
        return retval;
    }

    ks->referenceCount++;
    sg->keyStorage = ks;

    UA_ByteString currentKey;
    size_t keyLength = ks->policy->symmetricModule.secureChannelNonceLength;
    retval = UA_ByteString_allocBuffer(&currentKey, keyLength);
    retval = generateKeyData(ks->policy, &currentKey);

    UA_ByteString *futurekeys = (UA_ByteString *)
        UA_calloc(sg->config.maxFutureKeyCount, sizeof(UA_ByteString));
    for(size_t i = 0; i < sg->config.maxFutureKeyCount; i++) {
        retval = UA_ByteString_allocBuffer(&futurekeys[i], keyLength);
        retval = generateKeyData(ks->policy, &futurekeys[i]);
    }

    UA_UInt32 startingKeyId = 1;
    retval |= (UA_PubSubKeyStorage_push(ks, &currentKey, startingKeyId)) ?
        UA_STATUSCODE_GOOD : UA_STATUSCODE_BADOUTOFMEMORY;
    UA_PubSubKeyStorage_setCurrentKey(ks, startingKeyId);
    retval |= UA_PubSubKeyStorage_addSecurityKeys(ks, sg->config.maxFutureKeyCount,
                                                  futurekeys, startingKeyId);
    ks->keyLifeTime = sg->config.keyLifeTime;
    if(retval != UA_STATUSCODE_GOOD)
        goto cleanup;

    UA_EventLoop *el = psm->sc.server->config.eventLoop;
    retval = el->addTimer(el, (UA_Callback)updateSKSKeyStorage, psm,
                          sg, sg->config.keyLifeTime, NULL,
                          UA_TIMERPOLICY_CURRENTTIME, &sg->callbackId);

cleanup:
    UA_Array_delete(futurekeys, sg->config.maxFutureKeyCount,
                    &UA_TYPES[UA_TYPES_BYTESTRING]);
    UA_ByteString_clear(&currentKey);
    if(retval != UA_STATUSCODE_GOOD)
        UA_PubSubKeyStorage_delete(psm, ks);
    return retval;
}

static UA_StatusCode
addSecurityGroup(UA_PubSubManager *psm, UA_NodeId securityGroupFolderNodeId,
                 const UA_SecurityGroupConfig *securityGroupConfig,
                 UA_NodeId *securityGroupNodeId) {
    if(!securityGroupConfig || !psm)
        return UA_STATUSCODE_BADINVALIDARGUMENT;

    /*check minimal config parameters*/
    if(!securityGroupConfig->keyLifeTime ||
       UA_String_isEmpty(&securityGroupConfig->securityGroupName) ||
       UA_String_isEmpty(&securityGroupConfig->securityPolicyUri))
        return UA_STATUSCODE_BADINVALIDARGUMENT;

    if(UA_SecurityGroup_findByName(psm, securityGroupConfig->securityGroupName))
        return UA_STATUSCODE_BADNODEIDEXISTS;

    UA_PubSubSecurityPolicy *policy =
        findPubSubSecurityPolicy(psm, &securityGroupConfig->securityPolicyUri);
    if(!policy)
        return UA_STATUSCODE_BADSECURITYPOLICYREJECTED;

    if(securityGroupConfig->securityGroupName.length > 512)
        return UA_STATUSCODE_BADOUTOFMEMORY;

    UA_StatusCode retval = UA_STATUSCODE_BAD;

    UA_SecurityGroup *newSecurityGroup =
        (UA_SecurityGroup *)UA_calloc(1, sizeof(UA_SecurityGroup));
    if(!newSecurityGroup)
        return UA_STATUSCODE_BADOUTOFMEMORY;

    memset(newSecurityGroup, 0, sizeof(UA_SecurityGroup));
    UA_SecurityGroupConfig_copy(securityGroupConfig, &newSecurityGroup->config);

#ifdef UA_ENABLE_PUBSUB_INFORMATIONMODEL
    retval = UA_NodeId_copy(&securityGroupFolderNodeId,
                            &newSecurityGroup->securityGroupFolderId);
    if(retval != UA_STATUSCODE_GOOD) {
        UA_SecurityGroup_delete(newSecurityGroup);
        return retval;
    }
#endif

    retval = UA_String_copy(&securityGroupConfig->securityGroupName,
                            &newSecurityGroup->securityGroupId);
    if(retval != UA_STATUSCODE_GOOD) {
        UA_SecurityGroup_delete(newSecurityGroup);
        return retval;
    }

    retval = initializeKeyStorageWithKeys(psm, newSecurityGroup);
    if(retval != UA_STATUSCODE_GOOD) {
        UA_SecurityGroup_delete(newSecurityGroup);
        return retval;
    }

#ifdef UA_ENABLE_PUBSUB_INFORMATIONMODEL
    retval = addSecurityGroupRepresentation(psm->sc.server, newSecurityGroup);
    if(retval != UA_STATUSCODE_GOOD) {
        UA_LOG_ERROR(psm->logging, UA_LOGCATEGORY_SERVER,
                     "Add SecurityGroup failed with error: %s.",
                     UA_StatusCode_name(retval));
        UA_SecurityGroup_delete(newSecurityGroup);
        return retval;
    }
#else
    UA_PubSubManager_generateUniqueNodeId(psm, &newSecurityGroup->securityGroupNodeId);
#endif
    if(securityGroupNodeId)
        UA_NodeId_copy(&newSecurityGroup->securityGroupNodeId, securityGroupNodeId);

    TAILQ_INSERT_TAIL(&psm->securityGroups, newSecurityGroup, listEntry);

    psm->securityGroupsSize++;
    return retval;
}

UA_StatusCode
UA_Server_addSecurityGroup(UA_Server *server, UA_NodeId securityGroupFolderNodeId,
                           const UA_SecurityGroupConfig *securityGroupConfig,
                           UA_NodeId *securityGroupNodeId) {
<<<<<<< HEAD
    if(!server || !securityGroupConfig)
        return UA_STATUSCODE_BADINVALIDARGUMENT;
    UA_LOCK(&server->serviceMutex);
    UA_PubSubManager *psm = getPSM(server);
    UA_StatusCode retval = addSecurityGroup(psm, securityGroupFolderNodeId,
=======
    lockServer(server);
    UA_StatusCode retval = addSecurityGroup(server, securityGroupFolderNodeId,
>>>>>>> 4f6d0c98
                                            securityGroupConfig, securityGroupNodeId);
    unlockServer(server);
    return retval;
}

void
UA_SecurityGroup_remove(UA_PubSubManager *psm, UA_SecurityGroup *sg) {
#ifdef UA_ENABLE_PUBSUB_INFORMATIONMODEL
    deleteNode(psm->sc.server, sg->securityGroupNodeId, true);
#endif

    /* Unlink from the server */
    TAILQ_REMOVE(&psm->securityGroups, sg, listEntry);
    psm->securityGroupsSize--;
    if(sg->callbackId > 0)
        removeCallback(psm->sc.server, sg->callbackId);

    if(sg->keyStorage) {
        UA_PubSubKeyStorage_detachKeyStorage(psm, sg->keyStorage);
        sg->keyStorage = NULL;
    }

    UA_SecurityGroup_delete(sg);
}

UA_StatusCode
UA_Server_removeSecurityGroup(UA_Server *server, const UA_NodeId securityGroup) {
<<<<<<< HEAD
    if(!server)
        return UA_STATUSCODE_BADINVALIDARGUMENT;
    UA_LOCK(&server->serviceMutex);
    UA_PubSubManager *psm = getPSM(server);
    UA_SecurityGroup *sg = UA_SecurityGroup_find(psm, securityGroup);
=======
    lockServer(server);
    UA_SecurityGroup *sg = UA_SecurityGroup_findSGbyId(server, securityGroup);
>>>>>>> 4f6d0c98
    UA_StatusCode res = UA_STATUSCODE_GOOD;
    if(sg)
        UA_SecurityGroup_remove(psm, sg);
    else
        res = UA_STATUSCODE_BADBOUNDNOTFOUND;
<<<<<<< HEAD
    UA_UNLOCK(&server->serviceMutex);
=======
    }
    unlockServer(server);
>>>>>>> 4f6d0c98
    return res;
}

#endif<|MERGE_RESOLUTION|>--- conflicted
+++ resolved
@@ -304,16 +304,11 @@
 UA_Server_addSecurityGroup(UA_Server *server, UA_NodeId securityGroupFolderNodeId,
                            const UA_SecurityGroupConfig *securityGroupConfig,
                            UA_NodeId *securityGroupNodeId) {
-<<<<<<< HEAD
     if(!server || !securityGroupConfig)
         return UA_STATUSCODE_BADINVALIDARGUMENT;
     UA_LOCK(&server->serviceMutex);
     UA_PubSubManager *psm = getPSM(server);
     UA_StatusCode retval = addSecurityGroup(psm, securityGroupFolderNodeId,
-=======
-    lockServer(server);
-    UA_StatusCode retval = addSecurityGroup(server, securityGroupFolderNodeId,
->>>>>>> 4f6d0c98
                                             securityGroupConfig, securityGroupNodeId);
     unlockServer(server);
     return retval;
@@ -341,27 +336,17 @@
 
 UA_StatusCode
 UA_Server_removeSecurityGroup(UA_Server *server, const UA_NodeId securityGroup) {
-<<<<<<< HEAD
     if(!server)
         return UA_STATUSCODE_BADINVALIDARGUMENT;
     UA_LOCK(&server->serviceMutex);
     UA_PubSubManager *psm = getPSM(server);
     UA_SecurityGroup *sg = UA_SecurityGroup_find(psm, securityGroup);
-=======
-    lockServer(server);
-    UA_SecurityGroup *sg = UA_SecurityGroup_findSGbyId(server, securityGroup);
->>>>>>> 4f6d0c98
     UA_StatusCode res = UA_STATUSCODE_GOOD;
     if(sg)
         UA_SecurityGroup_remove(psm, sg);
     else
         res = UA_STATUSCODE_BADBOUNDNOTFOUND;
-<<<<<<< HEAD
     UA_UNLOCK(&server->serviceMutex);
-=======
-    }
-    unlockServer(server);
->>>>>>> 4f6d0c98
     return res;
 }
 
