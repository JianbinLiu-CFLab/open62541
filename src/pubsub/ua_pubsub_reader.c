--- conflicted
+++ resolved
@@ -341,15 +341,11 @@
 
     /* Get the ReaderGroup. This must succeed since all Readers are removed from
      * the group before it is deleted in UA_ReaderGroup_remove.*/
-    UA_ReaderGroup *rg = UA_ReaderGroup_findRGbyId(server, dsr->linkedReaderGroup);
+    UA_ReaderGroup *rg = dsr->linkedReaderGroup;
     UA_assert(rg);
 
     /* Remove DataSetReader from group */
     LIST_REMOVE(dsr, listEntry);
-<<<<<<< HEAD
-    UA_ReaderGroup *rg = dsr->linkedReaderGroup;
-=======
->>>>>>> 952a65f1
     rg->readersCount--;
 
     /* THe offset buffer is only set when the dsr is frozen
@@ -1147,68 +1143,9 @@
 }
 #endif /* UA_ENABLE_PUBSUB_MONITORING */
 
-<<<<<<< HEAD
 UA_StatusCode
 UA_DataSetReader_prepareOffsetBuffer(UA_Server *server, UA_DataSetReader *reader,
                                      UA_ByteString *buf, size_t *pos) {
-=======
-static void
-processMessageWithReader(UA_Server *server, UA_ReaderGroup *readerGroup,
-                         UA_DataSetReader *reader, UA_NetworkMessage *msg) {
-    UA_Byte totalDataSets = 1;
-    if(msg->payloadHeaderEnabled)
-        totalDataSets = msg->payloadHeader.dataSetPayloadHeader.count;
-
-    for(UA_Byte i = 0; i < totalDataSets; i++) {
-        /* Map dataset reader to dataset message since multiple dataset reader
-         * may read this network message. Otherwise the dataset message may be
-         * written to the wrong dataset reader. */
-        if(!msg->payloadHeaderEnabled ||
-           (reader->config.dataSetWriterId == msg->payloadHeader.dataSetPayloadHeader.dataSetWriterIds[i])) {
-            UA_LOG_DEBUG_READER(server->config.logging, reader,
-                                "Process Msg with DataSetReader!");
-            UA_DataSetReader_process(server, readerGroup, reader,
-                                     &msg->payload.dataSetPayload.dataSetMessages[i]);
-        }
-    }
-}
-
-UA_Boolean
-UA_ReaderGroup_process(UA_Server *server, UA_ReaderGroup *readerGroup,
-                       UA_NetworkMessage *nm) {
-    UA_Boolean processed = false;
-    UA_DataSetReader *reader;
-
-    /* Received a (first) message for the ReaderGroup.
-     * Transition from PreOperational to Operational. */
-    if(readerGroup->state == UA_PUBSUBSTATE_PREOPERATIONAL) {
-        readerGroup->state = UA_PUBSUBSTATE_OPERATIONAL;
-        UA_ServerConfig *config = &server->config;
-        if(config->pubSubConfig.stateChangeCallback != 0) {
-            config->pubSubConfig.stateChangeCallback(server, &readerGroup->identifier,
-                                                     readerGroup->state, UA_STATUSCODE_GOOD);
-        }
-    }
-    LIST_FOREACH(reader, &readerGroup->readers, listEntry) {
-        UA_StatusCode res =
-            UA_DataSetReader_checkIdentifier(server, nm, reader, readerGroup->config);
-        if(res != UA_STATUSCODE_GOOD)
-            continue;
-        processed = true;
-        processMessageWithReader(server, readerGroup, reader, nm);
-    }
-    return processed;
-}
-
-/********************************************************************************
- * Functionality related to decoding, decrypting and processing network messages
- * as a subscriber
- ********************************************************************************/
-
-static UA_StatusCode
-prepareOffsetBuffer(UA_Server *server, UA_DataSetReader *reader,
-                    UA_ByteString *buf, size_t *pos) {
->>>>>>> 952a65f1
     UA_NetworkMessage *nm = (UA_NetworkMessage*)UA_calloc(1, sizeof(UA_NetworkMessage));
     if(!nm)
         return UA_STATUSCODE_BADOUTOFMEMORY;
@@ -1256,73 +1193,10 @@
         rv = UA_NetworkMessage_updateBufferedNwMessage(&dsr->bufferedMessage, buf, &pos);
     }
     if(rv != UA_STATUSCODE_GOOD) {
-<<<<<<< HEAD
         UA_LOG_INFO_READER(server->config.logging, dsr,
                            "PubSub decoding failed. Could not decode with "
                            "status code %s.", UA_StatusCode_name(rv));
         return;
-=======
-        UA_LOG_WARNING_READERGROUP(server->config.logging, readerGroup,
-                                   "Subscribe failed. verify and decrypt network "
-                                   "message failed.");
-        goto error;
-    }
-#endif
-
-    /* Reset back to the normal malloc before processing the message.
-     * Any changes from here may be persisted longer than this.
-     * The userland (from callbacks) might rely on that. */
-    UA_NetworkMessage_clear(&currentNetworkMessage);
-#ifdef UA_ENABLE_PUBSUB_BUFMALLOC
-    useNormalAlloc();
-#endif
-
-    /* Decode message for every reader. If this fails for one reader, abort overall. */
-    i = 0;
-    LIST_FOREACH(dsr, &readerGroup->readers, listEntry) {
-        UA_assert(i < readerGroup->readersCount);
-        UA_Boolean match = matches[i];
-        i++;
-        if(!match)
-            continue;
-
-        pos = 0; /* reset */
-        if(!dsr->bufferedMessage.nm) {
-            /* This is the first message being received for the RT fastpath.
-             * Prepare the offset buffer and set operational. */
-            rv = prepareOffsetBuffer(server, dsr, buf, &pos);
-        } else {
-            /* Decode with offset information and update the networkMessage */
-            rv = UA_NetworkMessage_updateBufferedNwMessage(&dsr->bufferedMessage, buf, &pos);
-        }
-        if(rv != UA_STATUSCODE_GOOD) {
-            UA_LOG_INFO_READER(server->config.logging, dsr,
-                               "PubSub decoding failed. Could not decode with "
-                               "status code %s.", UA_StatusCode_name(rv));
-            return false;
-        } else if (readerGroup->state == UA_PUBSUBSTATE_PREOPERATIONAL) {
-            /* If pre-operational, set to operational after the first message was
-             * processed */
-            readerGroup->state = UA_PUBSUBSTATE_OPERATIONAL;
-            UA_ServerConfig *config = &server->config;
-            if(config->pubSubConfig.stateChangeCallback != 0) {
-                config->pubSubConfig.stateChangeCallback(server, &readerGroup->identifier,
-                                                         readerGroup->state, UA_STATUSCODE_GOOD);
-            }
-        }
-    }
-
-    /* Process the decoded messages */
-    i = 0;
-    LIST_FOREACH(dsr, &readerGroup->readers, listEntry) {
-        UA_assert(i < readerGroup->readersCount);
-        UA_Boolean match = matches[i];
-        i++;
-        if(!match)
-            continue;
-        UA_DataSetReader_process(server, readerGroup, dsr,
-                                 dsr->bufferedMessage.nm->payload.dataSetPayload.dataSetMessages);
->>>>>>> 952a65f1
     }
 
     UA_DataSetReader_process(server, dsr,
