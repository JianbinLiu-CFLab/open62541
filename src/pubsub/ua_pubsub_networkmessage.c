--- conflicted
+++ resolved
@@ -1528,14 +1528,9 @@
 void
 UA_DataSetMessage_clear(const UA_DataSetMessage* p) {
     if(p->header.dataSetMessageType == UA_DATASETMESSAGE_DATAKEYFRAME) {
-<<<<<<< HEAD
-        if(p->data.keyFrameData.dataSetFields != NULL){
-            UA_Array_delete(p->data.keyFrameData.dataSetFields, p->data.keyFrameData.fieldCount,
-=======
-        if(p->data.keyFrameData.dataSetFields != NULL)
+        if(p->data.keyFrameData.dataSetFields != NULL) {
             UA_Array_delete(p->data.keyFrameData.dataSetFields,
                             p->data.keyFrameData.fieldCount,
->>>>>>> 875d33a9
                             &UA_TYPES[UA_TYPES_DATAVALUE]);
         }
 
