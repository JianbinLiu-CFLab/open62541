--- conflicted
+++ resolved
@@ -30,8 +30,10 @@
 
 #define UA_STRING_STATIC(s) {sizeof(s)-1, (UA_Byte*)s}
 #define UA_STRING_STATIC_NULL {0, NULL}
+#define STRINGIFY(arg) #arg
+#define VERSION(MAJOR, MINOR, PATCH, LABEL) \
+    STRINGIFY(MAJOR) "." STRINGIFY(MINOR) "." STRINGIFY(PATCH) LABEL
 
-<<<<<<< HEAD
 /* Access Control. The following definitions are defined as "extern" in
    ua_accesscontrol_default.h */
 #define ENABLEANONYMOUSLOGIN true
@@ -40,13 +42,6 @@
 const UA_Boolean enableUsernamePasswordLogin = ENABLEUSERNAMEPASSWORDLOGIN;
 const size_t usernamePasswordsSize = 2;
 const UA_UsernamePasswordLogin *usernamePasswords = (UA_UsernamePasswordLogin[2]){
-=======
-#define STRINGIFY(arg) #arg
-#define VERSION(MAJOR, MINOR, PATCH, LABEL) \
-    STRINGIFY(MAJOR) "." STRINGIFY(MINOR) "." STRINGIFY(PATCH) LABEL
-
-UA_UsernamePasswordLogin usernamePasswords[2] = {
->>>>>>> fecd0bf4
     { UA_STRING_STATIC("user1"), UA_STRING_STATIC("password") },
     { UA_STRING_STATIC("user2"), UA_STRING_STATIC("password1") } };
 
@@ -138,6 +133,7 @@
     },
     .connectionFunc = UA_ClientConnectionTCP
 };
+
 /****************************************/
 /* Default Client Subscription Settings */
 /****************************************/
